// Copyright (c) 2022 Computer Vision Center (CVC) at the Universitat Autonoma
// de Barcelona (UAB).
//
// This work is licensed under the terms of the MIT license.
// For a copy, see <https://opensource.org/licenses/MIT>.

#include "CustomTerrainPhysicsComponent.h"
#include "Runtime/Core/Public/Async/ParallelFor.h"
#include "Engine/CollisionProfile.h"
#include "CollisionQueryParams.h"
#include "Carla/MapGen/LargeMapManager.h"
#include "Carla/Game/CarlaStatics.h"
#include "carla/rpc/String.h"
#include "HAL/PlatformFilemanager.h"
#include "HAL/RunnableThread.h"
#include "Misc/Paths.h"
#include "Engine/World.h"
#include "Math/UnrealMathUtility.h"

#include "RHICommandList.h"
#include "TextureResource.h"
#include "Rendering/Texture2DResource.h"
#include "GenericPlatform/GenericPlatformProcess.h"
#include "Materials/MaterialParameterCollection.h"
#include "Materials/MaterialParameterCollectionInstance.h"
// #include <carla/pytorch/pytorch.h>

#include "GenericPlatform/GenericPlatformFile.h"
#include "Async/Async.h"
#include "Async/Future.h"
#include "LandscapeProxy.h"


#include "Carla/Game/CarlaStatics.h"
#include "carla/rpc/String.h"
#include "HAL/PlatformFilemanager.h"
#include "HAL/RunnableThread.h"
#include "Misc/Paths.h"
#include "Engine/World.h"
#include "Math/UnrealMathUtility.h"
#include "GenericPlatform/GenericPlatformFile.h"
#include "Engine/Texture2D.h"
#include "Engine/Texture.h"
#include "Rendering/Texture2DResource.h"
#include "Engine/TextureRenderTarget2D.h"
#include "Components/PrimitiveComponent.h"
#include "DrawDebugHelpers.h"
#include "Kismet/KismetSystemLibrary.h"
#include "CommandLine.h"
#include "Components/LineBatchComponent.h"
#include "Math/OrientedBox.h"
#include "Misc/DateTime.h"
#include "EngineUtils.h"
#include <algorithm>
#include <fstream>

#include <thread>
#include <chrono>

constexpr float MToCM = 100.f;
constexpr float CMToM = 0.01f;
 
static bool bDebugLoadingTiles = false;

const int CacheExtraRadius = 10;

#ifdef _WIN32
      std::string _filesBaseFolder = std::string(getenv("USERPROFILE")) + "/carlaCache/";
#else
      std::string _filesBaseFolder = std::string(getenv("HOME")) + "/carlaCache/";
#endif

FVector SIToUEFrame(const FVector& In)
{
  return MToCM * FVector(In.X, -In.Y, In.Z);
}
float SIToUEFrame(const float& In) { return MToCM * In; }
FVector SIToUEFrameDirection(const FVector& In)
{
  return FVector(In.X, -In.Y, In.Z);
}

FVector UEFrameToSI(const FVector& In)
{
  return CMToM*FVector(In.X, -In.Y, In.Z);
}
float UEFrameToSI(const float& In) { return CMToM * In; }
FVector UEFrameToSIDirection(const FVector& In)
{
  return FVector(In.X, -In.Y, In.Z);
}

void FHeightMapData::InitializeHeightmap(
    UTexture2D* Texture, FDVector Size, FDVector Origin,
    float Min, float Max, FDVector Tile0, float ScaleZ)
{
  Tile0Position = Tile0;
  MinHeight = Min;
  MaxHeight = Max;
  WorldSize = Size;
  Offset = Origin;
  Pixels.clear();
  
  // setup required parameters
  Texture->CompressionSettings = TextureCompressionSettings::TC_VectorDisplacementmap;
  Texture->SRGB = false;
  Texture->UpdateResource();

  FTexture2DMipMap* TileMipMap = &Texture->PlatformData->Mips[0];
  FByteBulkData* TileRawImageData = &TileMipMap->BulkData;
  FColor* FormatedImageData = (FColor*)(TileRawImageData->Lock(LOCK_READ_ONLY));
  Size_X = Texture->GetSizeX();
  Size_Y = Texture->GetSizeY();
  for(uint32_t j = 0; j < Size_Y; j++)
  {
    for(uint32_t i = 0; i < Size_X; i++)
    {
      uint32_t idx = j*Size_X + i;
      float HeightLevel;
      FColor PixelColor = FormatedImageData[idx];
      uint8* HeightLevelPtr = (uint8*) &HeightLevel;
      HeightLevelPtr[0] = PixelColor.B;
      HeightLevelPtr[1] = PixelColor.G;
      HeightLevelPtr[2] = PixelColor.R;
      HeightLevelPtr[3] = PixelColor.A;
      // HeightLevel = Scale_Z*(MinHeight + (MaxHeight - MinHeight) * FormatedImageData[idx].R/255.f);
      Pixels.emplace_back(HeightLevel);
    }
  }
  TileRawImageData->Unlock();
  UE_LOG(LogCarla, Log, 
      TEXT("Height Map initialized with %d pixels"), Pixels.size());
}
void FHeightMapData::InitializeHeightmapFloat(
    UTexture2D* Texture, FDVector Size, FDVector Origin,
    float Min, float Max, FDVector Tile0, float ScaleZ)
{
  Tile0Position = Tile0;
  MinHeight = Min;
  MaxHeight = Max;
  WorldSize = Size;
  Offset = Origin;
  Pixels.clear();
  // setup required parameters
  Texture->CompressionSettings = TextureCompressionSettings::TC_VectorDisplacementmap;
  Texture->SRGB = false;
  Texture->UpdateResource();

  FTexture2DMipMap* TileMipMap = &Texture->PlatformData->Mips[0];
  FByteBulkData* TileRawImageData = &TileMipMap->BulkData;
  FFloat16Color* FormatedImageData = (FFloat16Color*)(TileRawImageData->Lock(LOCK_READ_ONLY));
  Size_X = Texture->GetSizeX();
  Size_Y = Texture->GetSizeY();
  for(uint32_t j = 0; j < Size_Y; j++)
  {
    for(uint32_t i = 0; i < Size_X; i++)
    {
      uint32_t idx = j*Size_X + i;
      float HeightLevel = Scale_Z*(MinHeight + (MaxHeight - MinHeight) * FormatedImageData[idx].R.GetFloat());
      Pixels.emplace_back(HeightLevel);
    }
  }
  TileRawImageData->Unlock();
  UE_LOG(LogCarla, Log, 
      TEXT("Height Map initialized with %d pixels"), Pixels.size());
}

void FHeightMapData::InitializeHeightmap(
    UHeightMapDataAsset* DataAsset, FDVector Size, FDVector Origin,
    FDVector Tile0, float ScaleZ)
{
  Tile0Position = Tile0;
  WorldSize = Size;
  Offset = Origin;
  Size_X = DataAsset->SizeX;
  Size_Y = DataAsset->SizeY;
  // Pixels = DataAsset->HeightValues;
  Pixels.clear();
  Pixels.reserve(DataAsset->HeightValues.Num());
  for (float Height : DataAsset->HeightValues)
  {
    Pixels.emplace_back(UEFrameToSI(Height));
  }
}

float FHeightMapData::GetHeight(FDVector Position) const
{
  Position = Position - Tile0Position;
  uint32_t Coord_X = (Position.X / WorldSize.X) * Size_X;
  uint32_t Coord_Y = (1.f - Position.Y / WorldSize.Y) * Size_Y;
  Coord_X = std::min(Coord_X, Size_X-1);
  Coord_Y = std::min(Coord_Y, Size_Y-1);
  return Pixels[Coord_X*Size_Y + Coord_Y];
}

void FHeightMapData::Clear()
{
  Pixels.clear();
}

FDenseTile::FDenseTile(){
  Particles.empty();
  ParticlesHeightMap.empty();
  TilePosition = FDVector(0.0,0.0,0.0);
  SavePath = FString("NotValidPath");
  bHeightmapNeedToUpdate = false;
}

FDenseTile::~FDenseTile(){
  Particles.empty();
  ParticlesHeightMap.empty();
  ParticlesZOrdered.empty();
  TilePosition = FDVector(0.0,0.0,0.0);
  SavePath = FString("NotValidPath");
  bHeightmapNeedToUpdate = false;
}

FDenseTile::FDenseTile(const FDenseTile& Origin){
  TilePosition = Origin.TilePosition;
  SavePath = Origin.SavePath;
  bHeightmapNeedToUpdate = false;
  Particles = Origin.Particles;
  ParticlesHeightMap = Origin.ParticlesHeightMap;
  ParticlesZOrdered = Origin.ParticlesZOrdered;
}

FDenseTile::FDenseTile(FDenseTile&& Origin){
  TilePosition = Origin.TilePosition;
  SavePath = Origin.SavePath;
  bHeightmapNeedToUpdate = false;
  Particles = std::move(Origin.Particles);
  ParticlesHeightMap = std::move(Origin.ParticlesHeightMap);
  ParticlesZOrdered = std::move(Origin.ParticlesZOrdered);
}

FDenseTile& FDenseTile::operator=(FDenseTile&& Origin)
{
  TilePosition = Origin.TilePosition;
  SavePath = Origin.SavePath;
  bHeightmapNeedToUpdate = false;
  Particles = std::move(Origin.Particles);
  ParticlesHeightMap = std::move(Origin.ParticlesHeightMap);
  ParticlesZOrdered = std::move(Origin.ParticlesZOrdered);
  return *this;
 }
  
void FDenseTile::InitializeTile(uint32_t TextureSize, float AffectedRadius, float ParticleSize, float Depth, 
    FDVector TileOrigin, FDVector TileEnd, 
    const FString& SavePath, const FHeightMapData &HeightMap)
{

  uint32_t TileSize = (TileEnd.X - TileOrigin.X );
  // uint32_t PartialHeightMapSize = TextureSize / ( (AffectedRadius * 2) / TileSize);
  uint32_t PartialHeightMapSize = TileSize * TextureSize / (2*AffectedRadius);
  std::string FileName = std::string(TCHAR_TO_UTF8(*( SavePath + TileOrigin.ToString() + ".tile" ) ) );
  
  if( FPaths::FileExists(FString(FileName.c_str())) )
  {
    
    TRACE_CPUPROFILER_EVENT_SCOPE(DenseTile::InitializeTile::Read);
    std::ifstream ReadStream(FileName);
    FVector VectorToRead;
    ReadFVector(ReadStream, VectorToRead );
    TilePosition = FDVector(VectorToRead);
    ReadStdVector<FParticle> (ReadStream, Particles);
    ReadStdVector<float> (ReadStream, ParticlesHeightMap);
    //UE_LOG(LogCarla, Log, TEXT("Reading data, got %d particles"), Particles.size());
  }
  else
  {
    TRACE_CPUPROFILER_EVENT_SCOPE(DenseTile::InitializeTile::Create);

    TilePosition = TileOrigin;
    uint32_t NumParticles_X = (TileEnd.X - TileOrigin.X) / ParticleSize;
    uint32_t NumParticles_Y = FMath::Abs(TileEnd.Y - TileOrigin.Y) / ParticleSize;
    uint32_t NumParticles_Z = (Depth) / ParticleSize;
    ParticlesHeightMap.resize( PartialHeightMapSize*PartialHeightMapSize );
    Particles = std::vector<FParticle>(NumParticles_X*NumParticles_Y*NumParticles_Z);

    //UE_LOG(LogCarla, Log, TEXT("Initializing Tile with (%d,%d,%d) particles at location %s, size %f, depth %f, HeightMap at tile origin %f"), 
    //   NumParticles_X,NumParticles_Y,NumParticles_Z, *TileOrigin.ToString(), ParticleSize, Depth,  HeightMap.GetHeight(TileOrigin)  );

    for(uint32_t i = 0; i < NumParticles_X; i++)
    {
      for(uint32_t j = 0; j < NumParticles_Y; j++)
      {
        FDVector ParticleLocalPosition = FDVector(i*ParticleSize, j*ParticleSize, 0.0f);
        FDVector ParticlePosition = TileOrigin + ParticleLocalPosition;
        // UE_LOG(LogCarla, Log, TEXT("  Particle position %s"), *ParticlePosition.ToString());
        float Height = HeightMap.GetHeight(ParticlePosition);
        for(uint32_t k = 0; k < NumParticles_Z; k++)
        {
          ParticlePosition.Z = TileOrigin.Z + Height - k*ParticleSize;
          Particles[k*NumParticles_X*NumParticles_Y + j*NumParticles_X + i] = 
            {ParticlePosition, FVector(0), ParticleSize/2.f};
        }
      }
    }

    UE_LOG(LogCarla, Log, TEXT("Building local heightMap of %d pixels"), PartialHeightMapSize);
    for(float& Height : ParticlesHeightMap)
    {
      Height = 0;
    }

    //UE_LOG(LogCarla, Log, TEXT("Initialized, got %d particles"), Particles.size());
    //UE_LOG(LogCarla, Log, TEXT("Initialized ParticlesHeightMap, got %d particles"), ParticlesHeightMap.size());
  }
  {
    TRACE_CPUPROFILER_EVENT_SCOPE(DenseTile::InitializeTile::ParticlesZOrdered);
    ParticlesZOrdered.resize( PartialHeightMapSize*PartialHeightMapSize );
    float InverseTileSize = 1.f/TileSize;
    float Transformation = InverseTileSize * PartialHeightMapSize;
    for (size_t i = 0; i < Particles.size(); i++)
    {
      const FParticle& P = Particles[i];
      FDVector ParticleLocalPosition = P.Position - TilePosition;
      // Recalculate position to get it into heightmap coords
      // ParticleLocalPosition.X *= ( Transformation );
      // ParticleLocalPosition.Y *= ( Transformation );
      FIntVector HeightMapCoords = FIntVector(
          ParticleLocalPosition.X * Transformation,
          ParticleLocalPosition.Y * Transformation, 0);

      // uint32_t Index = std::floor(ParticleLocalPosition.Y) * PartialHeightMapSize + std::floor(ParticleLocalPosition.X);
      uint32_t Index = HeightMapCoords.Y * PartialHeightMapSize + HeightMapCoords.X;
      // Compare to the current value, if higher replace 
      if( Index < ParticlesZOrdered.size() ){
        ParticlesZOrdered[Index].insert(P.Position.Z);
      }else{
        /*
        UE_LOG(LogCarla, Log, TEXT("Invalid Index on Z order %d, Size %d"), Index,ParticlesZOrdered.size() );
        UE_LOG(LogCarla, Log, TEXT("ParticleLocalPosition X: %f, Y %f"), ParticleLocalPosition.X, ParticleLocalPosition.Y);
        UE_LOG(LogCarla, Log, TEXT("FParticle X: %f, Y %f"), P.Position.X, P.Position.Y);
        UE_LOG(LogCarla, Log, TEXT("TilePosition X: %f, Y %f"), TilePosition.X, TilePosition.Y);
        */
      }
    }
  }
}


// revise coordinates
void FDenseTile::GetParticlesInRadius(FDVector Position, float Radius, std::vector<FParticle*> &ParticlesInRadius)
{
  TRACE_CPUPROFILER_EVENT_SCOPE(FDenseTile::GetParticlesInRadius);
  for (FParticle& particle : Particles)
  {
    if((particle.Position - Position).SizeSquared() < Radius*Radius)
    {
      ParticlesInRadius.emplace_back(&particle);
    }
  }
}
// revise coordinates
std::vector<FParticle*> FDenseTile::GetParticlesInRadius(FDVector Position, float Radius)
{
  TRACE_CPUPROFILER_EVENT_SCOPE(FDenseTile::GetParticlesInRadius);
  std::vector<FParticle*> ParticlesInRadius;
  for (FParticle& particle : Particles)
  {
    if((particle.Position - Position).SizeSquared() < Radius*Radius)
    {
      ParticlesInRadius.emplace_back(&particle);
    }
  }
  return ParticlesInRadius;
}

void FDenseTile::GetParticlesInBox(
    const FOrientedBox& OBox, std::vector<FParticle*> &ParticlesInRadius)
{
  TRACE_CPUPROFILER_EVENT_SCOPE(FDenseTile::GetParticlesInBox);
  for (FParticle& Particle : Particles)
  {
    FVector PToCenter = SIToUEFrame(Particle.Position.ToFVector()) - OBox.Center;
    if((FMath::Abs(FVector::DotProduct(PToCenter, OBox.AxisX)) < OBox.ExtentX) &&
       (FMath::Abs(FVector::DotProduct(PToCenter, OBox.AxisY)) < OBox.ExtentY) &&
       (FMath::Abs(FVector::DotProduct(PToCenter, OBox.AxisZ)) < OBox.ExtentZ))
    {
      ParticlesInRadius.emplace_back(&Particle);
    }
  }
}

void FDenseTile::GetAllParticles(std::vector<FParticle*> &ParticlesInRadius)
{
  for (FParticle& Particle : Particles)
  {
    ParticlesInRadius.emplace_back(&Particle);
  }
}

void FDenseTile::UpdateLocalHeightmap()
{
  TRACE_CPUPROFILER_EVENT_SCOPE(FDenseTile::UpdateLocalHeightmap);
  if( bHeightmapNeedToUpdate ){
    for( uint32_t i = 0; i < ParticlesHeightMap.size() ; ++i ){
      auto it = ParticlesZOrdered[i].begin();
      ParticlesHeightMap[i] = *it;
    }
  }
}

// revise coordinates
std::vector<FParticle*> FSparseHighDetailMap::
    GetParticlesInRadius(FDVector Position, float Radius)
{
  TRACE_CPUPROFILER_EVENT_SCOPE(FSparseHighDetailMap::GetParticlesInRadius);
 
  uint64_t TileId = GetTileId(Position);
  uint32_t Tile_X = (uint32_t)(TileId >> 32);
  uint32_t Tile_Y = (uint32_t)(TileId & (uint32_t)(~0));

  // FDenseTile& Tile = GetTile(TileId);
  // return Tile.GetParticlesInRadius(Position, Radius);
  std::vector<FParticle*> ParticlesInRadius;

  GetTile(Tile_X-1, Tile_Y-1).GetParticlesInRadius(Position, Radius, ParticlesInRadius);
  GetTile(Tile_X, Tile_Y-1).GetParticlesInRadius(Position, Radius, ParticlesInRadius);
  GetTile(Tile_X+1, Tile_Y-1).GetParticlesInRadius(Position, Radius, ParticlesInRadius);
  GetTile(Tile_X-1, Tile_Y).GetParticlesInRadius(Position, Radius, ParticlesInRadius);
  GetTile(Tile_X, Tile_Y).GetParticlesInRadius(Position, Radius, ParticlesInRadius);
  GetTile(Tile_X+1, Tile_Y).GetParticlesInRadius(Position, Radius, ParticlesInRadius);
  GetTile(Tile_X-1, Tile_Y+1).GetParticlesInRadius(Position, Radius, ParticlesInRadius);
  GetTile(Tile_X, Tile_Y+1).GetParticlesInRadius(Position, Radius, ParticlesInRadius);
  GetTile(Tile_X+1, Tile_Y+1).GetParticlesInRadius(Position, Radius, ParticlesInRadius);

  return ParticlesInRadius;
}

std::vector<FParticle*> FSparseHighDetailMap::
    GetParticlesInTileRadius(FDVector Position, float Radius)
{
  TRACE_CPUPROFILER_EVENT_SCOPE(FSparseHighDetailMap::GetParticlesInRadius);
 
  uint64_t TileId = GetTileId(Position);
  uint32_t Tile_X = (uint32_t)(TileId >> 32);
  uint32_t Tile_Y = (uint32_t)(TileId & (uint32_t)(~0));

  uint32_t RadiusInTiles = (Radius/TileSize);
  uint32_t MinX,MinY,MaxX,MaxY = 0; 
  
  if( Tile_X < RadiusInTiles){
    MinX = 0;
  }else{
    MinX = Tile_X - RadiusInTiles;
  }
  
  if( Tile_Y < RadiusInTiles){
    MinY = 0;
  }else{
    MinY = Tile_Y - RadiusInTiles;
  }

  if( ((Extension.X) / TileSize - RadiusInTiles) < Tile_X ){
    MaxX = (Extension.X) / TileSize;
  }else{
    MaxX = Tile_X + RadiusInTiles;
  }

  if( ((-Extension.Y) / TileSize)  - RadiusInTiles < Tile_Y  ){
    MaxY = (-Extension.Y) / TileSize;
  }else{
    MaxY = Tile_Y + RadiusInTiles;
  }
  /*
  UE_LOG(LogCarla, Log, TEXT("FSparseHighDetailMap::GetParticlesInTileRadius MinX %zu MaxX: %zu, MinY %zu MaxY %zu"),
      MinX, MaxX, MinY, MaxY);
  UE_LOG(LogCarla, Log, TEXT("FSparseHighDetailMap::GetParticlesInTileRadius Extension X: %f, Y %f"), Extension.X, Extension.Y);
  UE_LOG(LogCarla, Log, TEXT("FSparseHighDetailMap::GetParticlesInTileRadius Position X: %f, Y %f"), Position.X, Position.Y);
  UE_LOG(LogCarla, Log, TEXT("FSparseHighDetailMap::GetParticlesInTileRadius RadiusInTiles %d"), RadiusInTiles);
  UE_LOG(LogCarla, Log, TEXT("FSparseHighDetailMap::GetParticlesInTileRadius TileId %lld TileX: %d, TileY %d"),
      TileId, Tile_X, Tile_Y);


  */
  // FDenseTile& Tile = GetTile(TileId);
  // return Tile.GetParticlesInRadius(Position, Radius);
  std::vector<FParticle*> ParticlesInRadius;
  for( uint32_t X = MinX; X <= MaxX; ++X )
  {
    for( uint32_t Y = MinY; Y <= MaxY; ++Y )
    {
      uint64_t CurrentTileId = GetTileId(X,Y);
      if( Map.count(CurrentTileId) )
      {
        GetTile(X, Y).GetParticlesInRadius(Position, Radius, ParticlesInRadius);
      }
    }
  }
  return ParticlesInRadius;
}

std::vector<FParticle*> FSparseHighDetailMap::
    GetParticlesInBox(const FOrientedBox& OBox)
{
  TRACE_CPUPROFILER_EVENT_SCOPE(FSparseHighDetailMap::GetParticlesInBox);
  std::vector<uint64_t> TilesToCheck = GetIntersectingTiles(OBox);

  std::vector<FParticle*> ParticlesInRadius;
  for(uint64_t TileId : TilesToCheck)
  {
    GetTile(TileId).GetParticlesInBox(OBox, ParticlesInRadius);
  }
  return ParticlesInRadius;
}

std::vector<uint64_t> FSparseHighDetailMap::GetIntersectingTiles(
    const FOrientedBox& OBox)
{
  TRACE_CPUPROFILER_EVENT_SCOPE(FSparseHighDetailMap::GetIntersectingTiles);
  std::vector<uint64_t> IntersectingTiles;

  FVector BoxCenter = UEFrameToSI(OBox.Center);
  float ExtentX = UEFrameToSI(OBox.ExtentX);
  float ExtentXSqr = ExtentX*ExtentX;
  FVector AxisX = UEFrameToSIDirection(OBox.AxisX);
  float ExtentY = UEFrameToSI(OBox.ExtentY);
  float ExtentYSqr = ExtentY*ExtentY;
  FVector AxisY = UEFrameToSIDirection(OBox.AxisY);

  uint64_t CenterTileId = GetTileId(BoxCenter);
  uint32_t CenterTile_X = (uint32_t)(CenterTileId >> 32);
  uint32_t CenterTile_Y = (uint32_t)(CenterTileId & (uint32_t)(~0));
  uint32_t TileRange = 1;
  IntersectingTiles.emplace_back(CenterTileId);
  FVector2D BoxVert0 = FVector2D(BoxCenter - AxisX*ExtentX - AxisY*ExtentY);
  FVector2D BoxVert1 = FVector2D(BoxCenter + AxisX*ExtentX - AxisY*ExtentY);
  FVector2D BoxVert2 = FVector2D(BoxCenter + AxisX*ExtentX + AxisY*ExtentY);
  FVector2D BoxVert3 = FVector2D(BoxCenter - AxisX*ExtentX + AxisY*ExtentY);

  // Use separate axis theorem to detect intersecting tiles with OBox
  struct F2DRectangle
  {
    FVector2D V1, V2, V3, V4;
    std::vector<FVector2D> ComputeNormals() const
    {
      FVector2D V12 = (V2 - V1).GetSafeNormal();
      FVector2D V23 = (V3 - V2).GetSafeNormal();
      return {FVector2D(-V12.Y, V12.X), FVector2D(-V23.Y, V23.X)};
    }
  };
  auto SATtest = [&](const FVector2D& Axis, const F2DRectangle &Shape,
      float &MinAlong, float &MaxAlong)
  {
    for (const FVector2D& Vert : {Shape.V1, Shape.V2, Shape.V3, Shape.V4})
    {
      float DotVal = FVector2D::DotProduct(Vert, Axis);
      if( DotVal < MinAlong ) 
        MinAlong = DotVal;
      if( DotVal > MaxAlong ) 
        MaxAlong = DotVal;
    }
  };
  auto IsBetweenOrdered = [&]( float Val, float LowerBound, float UpperBound ) -> bool
  {
    return LowerBound <= Val && Val <= UpperBound ;
  };
  auto Overlaps = [&]( float Min1, float Max1, float Min2, float Max2 ) -> bool
  {
    return IsBetweenOrdered( Min2, Min1, Max1 ) || IsBetweenOrdered( Min1, Min2, Max2 ) ;
  };
  auto RectangleIntersect = [&](
    const F2DRectangle& Rectangle1, 
    const F2DRectangle& Rectangle2) -> bool
  {
    for (const FVector2D& Normal : Rectangle1.ComputeNormals())
    {
      constexpr float LargeNumber = 10000000;
      float Shape1Min = LargeNumber, Shape1Max = -LargeNumber;
      float Shape2Min = LargeNumber, Shape2Max = -LargeNumber;
      SATtest(Normal, Rectangle1, Shape1Min, Shape1Max);
      SATtest(Normal, Rectangle2, Shape2Min, Shape2Max);
      if (!Overlaps(Shape1Min, Shape1Max, Shape2Min, Shape2Max))
      {
        return false;
      }
    }
    for (const FVector2D& Normal : Rectangle2.ComputeNormals())
    {
      constexpr float LargeNumber = 10000000;
      float Shape1Min = LargeNumber, Shape1Max = -LargeNumber;
      float Shape2Min = LargeNumber, Shape2Max = -LargeNumber;
      SATtest(Normal, Rectangle1, Shape1Min, Shape1Max);
      SATtest(Normal, Rectangle2, Shape2Min, Shape2Max);
      if (!Overlaps(Shape1Min, Shape1Max, Shape2Min, Shape2Max))
      {
        return false;
      }
    }
    return true;
  };
  // check surrounding tiles except CenterTile (as it is always included)
  std::vector<std::pair<uint32_t, uint32_t>> TilesToCheck = {
      {CenterTile_X-1, CenterTile_Y-1}, {CenterTile_X, CenterTile_Y-1},
      {CenterTile_X+1, CenterTile_Y-1}, {CenterTile_X-1, CenterTile_Y},
      {CenterTile_X+1, CenterTile_Y}, {CenterTile_X-1, CenterTile_Y+1},
      {CenterTile_X, CenterTile_Y+1}, {CenterTile_X+1, CenterTile_Y+1}};
  for (auto& TileIdPair : TilesToCheck)
  {
    uint32_t &Tile_X = TileIdPair.first;
    uint32_t &Tile_Y = TileIdPair.second;
    FVector2D V1 = FVector2D(GetTilePosition(Tile_X, Tile_Y).ToFVector());
    FVector2D V2 = FVector2D(GetTilePosition(Tile_X+1, Tile_Y).ToFVector());
    FVector2D V3 = FVector2D(GetTilePosition(Tile_X+1, Tile_Y+1).ToFVector());
    FVector2D V4 = FVector2D(GetTilePosition(Tile_X, Tile_Y+1).ToFVector());
    if (RectangleIntersect(
        F2DRectangle{BoxVert0,BoxVert1,BoxVert2,BoxVert3},
        F2DRectangle{V1,V2,V3,V4}))
    {
      IntersectingTiles.emplace_back(GetTileId(Tile_X, Tile_Y));
    }
  }

  return IntersectingTiles;
}

std::vector<uint64_t> FSparseHighDetailMap::GetLoadedTilesInRange(FDVector Position, float Radius)
{
  TRACE_CPUPROFILER_EVENT_SCOPE(FSparseHighDetailMap::GetLoadedTilesInRange);
 
  uint64_t TileId = GetTileId(Position);
  uint32_t Tile_X = (uint32_t)(TileId >> 32);
  uint32_t Tile_Y = (uint32_t)(TileId & (uint32_t)(~0));

  uint32_t RadiusInTiles = (Radius/TileSize);
  uint32_t MinX = 0,MinY = 0,MaxX = 0,MaxY = 0; 
  {
    TRACE_CPUPROFILER_EVENT_SCOPE(Comparisons);
    if( Tile_X < RadiusInTiles){
      MinX = 0;
    }else{
      MinX = Tile_X - RadiusInTiles;
    }
    
    if( Tile_Y < RadiusInTiles){
      MinY = 0;
    }else{
      MinY = Tile_Y - RadiusInTiles;
    }

    MaxX = Tile_X + RadiusInTiles;
    MaxY = Tile_Y + RadiusInTiles;
  }
  std::vector<uint64_t> LoadedTiles;
  {
    TRACE_CPUPROFILER_EVENT_SCOPE(Looping);
    for( uint32_t X = MinX; X < MaxX; ++X )
    {
      for( uint32_t Y = MinY; Y < MaxY; ++Y )
      {
        uint64_t CurrentTileId = GetTileId(X,Y);
        if( Map.find(CurrentTileId) != Map.end() )
        {
          LoadedTiles.emplace_back(CurrentTileId);
        }
      }
    }
  }
  return LoadedTiles;
}

std::vector<float> FSparseHighDetailMap::
    GetParticlesHeightMapInTileRadius(FDVector Position, float Radius)
{
  TRACE_CPUPROFILER_EVENT_SCOPE(FSparseHighDetailMap::GetParticlesHeightMapInTileRadius);
 
  uint64_t TileId = GetTileId(Position);
  uint32_t Tile_X = (uint32_t)(TileId >> 32);
  uint32_t Tile_Y = (uint32_t)(TileId & (uint32_t)(~0));

  uint32_t RadiusInTiles = (Radius/TileSize);
  uint32_t MinX = 0,MinY = 0,MaxX = 0,MaxY = 0; 
  {
    TRACE_CPUPROFILER_EVENT_SCOPE(Comparisons);
    if( Tile_X < RadiusInTiles){
      MinX = 0;
    }else{
      MinX = Tile_X - RadiusInTiles;
    }
    
    if( Tile_Y < RadiusInTiles){
      MinY = 0;
    }else{
      MinY = Tile_Y - RadiusInTiles;
    }

    MaxX = Tile_X + RadiusInTiles;
    MaxY = Tile_Y + RadiusInTiles;
  }
  
  // UE_LOG(LogCarla, Log, TEXT("FSparseHighDetailMap::GetParticlesHeightMapInTileRadius MinX %zu MaxX: %zu, MinY %zu MaxY %zu"),
  //     MinX, MaxX, MinY, MaxY);
  // UE_LOG(LogCarla, Log, TEXT("FSparseHighDetailMap::GetParticlesHeightMapInTileRadius TileId %lld TileX: %d, TileY %d"),
  //     TileId, Tile_X, Tile_Y);
  // UE_LOG(LogCarla, Log, TEXT("FSparseHighDetailMap::GetParticlesHeightMapInTileRadius RadiusInTiles %d"), RadiusInTiles);
  // UE_LOG(LogCarla, Log, TEXT("FSparseHighDetailMap::GetParticlesHeightMapInTileRadius Extension X: %f, Y %f"), Extension.X, Extension.Y);
  // UE_LOG(LogCarla, Log, TEXT("FSparseHighDetailMap::GetParticlesHeightMapInTileRadius Position X: %f, Y %f"), Position.X, Position.Y);
  
  std::vector<float> ParticlesHeightMap;
  {
    TRACE_CPUPROFILER_EVENT_SCOPE(Looping);
    for( uint32_t X = MinX; X < MaxX; ++X )
    {
      for( uint32_t Y = MinY; Y < MaxY; ++Y )
      {
        TRACE_CPUPROFILER_EVENT_SCOPE(InnerBody);
        uint64_t CurrentTileId = GetTileId(X,Y);
        if( Map.find(CurrentTileId) != Map.end() )
        {
          TRACE_CPUPROFILER_EVENT_SCOPE(GetTile);
          std::vector<float>& CurrentHeightMap = GetTile(X,Y).ParticlesHeightMap;
          // UE_LOG(LogCarla, Log, TEXT("Pre ParticlesHeightMap %d particlesheightmap"), ParticlesHeightMap.size());
          {
            TRACE_CPUPROFILER_EVENT_SCOPE(Inserting);
            ParticlesHeightMap.insert(ParticlesHeightMap.end(), 
                                      CurrentHeightMap.begin() ,
                                      CurrentHeightMap.end() ); 
          }
          // UE_LOG(LogCarla, Log, TEXT("New %d particlesheightmap"), CurrentHeightMap.size());
        }else{
          //UE_LOG(LogCarla, Log, TEXT("Requested Tile not found TileId %lld TileX: %d, TileY %d"), CurrentTileId, X, Y);
        }
      }
    }
  }
  return ParticlesHeightMap;
}


uint64_t FSparseHighDetailMap::GetTileId(uint32_t Tile_X, uint32_t Tile_Y)
{
  return (uint64_t) Tile_X << 32 | Tile_Y;
}

uint64_t FSparseHighDetailMap::GetTileId(FDVector Position)
{
  uint32_t Tile_X = static_cast<uint32_t>((Position.X - Tile0Position.X) / TileSize);
  uint32_t Tile_Y = static_cast<uint32_t>((Position.Y - Tile0Position.Y) / TileSize);
  // UE_LOG(LogCarla, Log, TEXT("Getting tile at location %s, (%d, %d)"), *Position.ToString(), Tile_X, Tile_Y);
  return GetTileId(Tile_X, Tile_Y);
}

FDVector FSparseHighDetailMap::GetTilePosition(uint64_t TileId)
{
  uint32_t Tile_X = (uint32_t)(TileId >> 32);
  uint32_t Tile_Y = (uint32_t)(TileId & (uint32_t)(~0));
  return GetTilePosition(Tile_X, Tile_Y);
}

FDVector FSparseHighDetailMap::GetTilePosition(uint32_t Tile_X, uint32_t Tile_Y)
{

  FDVector Position = FDVector(Tile_X*TileSize, Tile_Y*TileSize, 0);
  Position = Position + Tile0Position;
  //UE_LOG(LogCarla, Log, TEXT("Getting location from id (%lu, %lu) %s"),
  //      (unsigned long)Tile_X, (unsigned long)Tile_Y, *(Position).ToString());
  return Position;
}

FDenseTile& FSparseHighDetailMap::GetTile(FDVector Position)
{
  uint64_t TileId = GetTileId(Position);
  return GetTile(TileId);
}

FDenseTile& FSparseHighDetailMap::GetTile(uint32_t Tile_X, uint32_t Tile_Y)
{
  uint64_t TileId = GetTileId(Tile_X, Tile_Y);
  return GetTile(TileId);
}
FDenseTile& FSparseHighDetailMap::GetTile(uint64_t TileId)
{
  auto Iterator = Map.find(TileId);
  if (Iterator == Map.end())
  {
    // FScopeLock Lock(&Lock_CacheMap);
    FScopeLock TileLock(&Lock_GetTile);
    bool bGotCacheLock = Lock_CacheMap.TryLock();
    if(bGotCacheLock)
    {
      auto CacheIterator = CacheMap.find(TileId);
      if (CacheIterator != CacheMap.end())
      {
        Map.emplace(TileId, std::move(CacheIterator->second));
        CacheMap.erase(CacheIterator);
        Lock_CacheMap.Unlock();
        return Map[TileId];
      }
      Lock_CacheMap.Unlock();
    }
    return InitializeRegion(TileId);
  }
  return Iterator->second;
}

FIntVector FSparseHighDetailMap::GetVectorTileId(FDVector Position)
{
  uint32_t Tile_X = static_cast<uint32_t>((Position.X - Tile0Position.X) / TileSize);
  uint32_t Tile_Y = static_cast<uint32_t>((Position.Y - Tile0Position.Y) / TileSize);
  return FIntVector(Tile_X, Tile_Y, 0);
}
FIntVector FSparseHighDetailMap::GetVectorTileId(uint64_t TileId)
{
  uint32_t Tile_X = (uint32_t)(TileId >> 32);
  uint32_t Tile_Y = (uint32_t)(TileId & (uint32_t)(~0));
  return FIntVector(Tile_X, Tile_Y, 0);
}

FDenseTile& FSparseHighDetailMap::InitializeRegion(uint32_t Tile_X, uint32_t Tile_Y)
{
  uint64_t TileId = GetTileId(Tile_X, Tile_Y);
  return InitializeRegion(TileId);
}

FDenseTile& FSparseHighDetailMap::InitializeRegion(uint64_t TileId)
{
  FDVector TileCenter = GetTilePosition(TileId);
  FDenseTile& Tile = Map[TileId]; 
  //UE_LOG(LogCarla, Log, TEXT("InitializeRegion Tile with (%f,%f,%f)"), 
  //  TileCenter.X,TileCenter.Y,TileCenter.Z);
  Tile.InitializeTile(
      TextureSize, AffectedRadius,
      ParticleSize, TerrainDepth,
      TileCenter, TileCenter + FDVector(TileSize, TileSize, 0.f),
      SavePath, Heightmap);
  return Tile;
}

FDenseTile& FSparseHighDetailMap::InitializeRegionInCache(uint64_t TileId)
{
  FDVector TileCenter = GetTilePosition(TileId);
  FDenseTile& Tile = CacheMap[TileId]; 
  //UE_LOG(LogCarla, Log, TEXT("InitializeRegionInCache Tile with (%f,%f,%f)"), 
  //  TileCenter.X,TileCenter.Y,TileCenter.Z);
  
  Tile.InitializeTile(
      TextureSize, AffectedRadius,
      ParticleSize, TerrainDepth,
      TileCenter, TileCenter + FDVector(TileSize, TileSize, 0.f),
      SavePath, Heightmap);
  return Tile;
}

void FSparseHighDetailMap::InitializeMap(UTexture2D* HeightMapTexture,
      FDVector Origin, FDVector MapSize, float Size, float MinHeight, float MaxHeight, 
      float ScaleZ)
{
  Tile0Position = Origin;
  TileSize = Size;
  Extension = MapSize;
  EPixelFormat TexFormat = HeightMapTexture->GetPixelFormat(0);
  if(TexFormat == PF_B8G8R8A8 || TexFormat == PF_G8 || TexFormat == PF_DXT5)
  {
    UE_LOG(LogCarla, Log, 
      TEXT("Using 8 bit height map, pixel format %d"), TexFormat);
    Heightmap.InitializeHeightmap(
        HeightMapTexture, Extension, Tile0Position, 
        MinHeight, MaxHeight, Tile0Position, ScaleZ);
  }
  else if (TexFormat == PF_FloatRGB || TexFormat == PF_FloatRGBA ||
           TexFormat == PF_G16)
  {
    UE_LOG(LogCarla, Log, 
      TEXT("Using 16 bit height map, pixel format %d"), TexFormat);
    Heightmap.InitializeHeightmapFloat(
        HeightMapTexture, Extension, Tile0Position, 
        MinHeight, MaxHeight, Tile0Position, ScaleZ);
  }
  else
  {
    UE_LOG(LogCarla, Error, 
      TEXT("Unrecofnized pixel format %d"), TexFormat);
  }
  UE_LOG(LogCarla, Log, 
      TEXT("Sparse Map initialized"));
}
void FSparseHighDetailMap::InitializeMap(UHeightMapDataAsset* DataAsset,
      FDVector Origin, FDVector MapSize, float Size, float ScaleZ)
{
  Tile0Position = Origin;
  TileSize = Size;
  Extension = MapSize;
  Heightmap.InitializeHeightmap(
      DataAsset, Extension, Tile0Position, 
      Tile0Position, ScaleZ);
  UE_LOG(LogCarla, Log, 
      TEXT("Sparse Map initialized"));


  UE_LOG(LogCarla, Error, 
      TEXT("Map Extension %f %f %f"), MapSize.X, MapSize.Y, MapSize.Z );
}

void FSparseHighDetailMap::UpdateHeightMap(UTexture2D* HeightMapTexture,
      FDVector Origin, FDVector MapSize, float Size, float MinHeight, float MaxHeight,
      float ScaleZ)
{
  Heightmap.Clear();
  Heightmap.InitializeHeightmap(
      HeightMapTexture, Extension, Origin, 
      MinHeight, MaxHeight, Origin, ScaleZ);
  UE_LOG(LogCarla, Log, 
      TEXT("Height map updated"));
}

void FSparseHighDetailMap::UpdateHeightMap(UHeightMapDataAsset* DataAsset,
      FDVector Origin, FDVector MapSize, float Size,
      float ScaleZ)
{
  Heightmap.Clear();
  Heightmap.InitializeHeightmap(
      DataAsset, Extension, Origin, 
      Origin, ScaleZ);
  UE_LOG(LogCarla, Log, 
      TEXT("Height map updated"));
}
void FSparseHighDetailMap::Clear()
{
  Heightmap.Clear();
  Map.clear();
}

void FSparseHighDetailMap::UpdateMaps(
    FDVector Position, float RadiusX, float RadiusY, float CacheRadiusX, float CacheRadiusY)
{
  TRACE_CPUPROFILER_EVENT_SCOPE(FSparseHighDetailMap::UpdateMaps);
  double MinX = Position.X - RadiusX;
  double MinY = Position.Y - RadiusY;
  double MaxX = Position.X + RadiusX;
  double MaxY = Position.Y + RadiusY;

  FIntVector MinVector = GetVectorTileId(FDVector(MinX, MinY, 0));
  FIntVector MaxVector = GetVectorTileId(FDVector(MaxX, MaxY, 0));

  FIntVector CacheMinVector = GetVectorTileId(
      FDVector(Position.X - CacheRadiusX, Position.Y - CacheRadiusY, 0));
  FIntVector CacheMaxVector = GetVectorTileId(
      FDVector(Position.X + CacheRadiusX, Position.Y + CacheRadiusY, 0));

  auto IsInCacheRange = [&](uint32_t Tile_X, uint32_t Tile_Y) -> bool
  {
    return Tile_X >= CacheMinVector.X && Tile_X <= CacheMaxVector.X &&
           Tile_Y >= CacheMinVector.Y && Tile_Y <= CacheMaxVector.Y;
  };
  auto IsInMapRange = [&](uint32_t Tile_X, uint32_t Tile_Y) -> bool
  {
    return Tile_X >= MinVector.X && Tile_X <= MaxVector.X &&
           Tile_Y >= MinVector.Y && Tile_Y <= MaxVector.Y;
  };
  {
    FScopeLock ScopeLock(&Lock_Map);
    FScopeLock ScopeCacheLock(&Lock_CacheMap);
    TRACE_CPUPROFILER_EVENT_SCOPE(UpdateMap);
    // load tiles to map
    std::vector<uint64_t> TilesToInitialize;
    for(uint32_t Tile_X = MinVector.X; Tile_X < MaxVector.X; ++Tile_X )
    {
      for(uint32_t Tile_Y = MinVector.Y; Tile_Y < MaxVector.Y; ++Tile_Y )
      {
        uint64_t CurrentTileID = GetTileId(Tile_X, Tile_Y);
        if (Map.find(CurrentTileID) == Map.end())
        {
          if (CacheMap.find(CurrentTileID) == CacheMap.end())
          {
            // InitializeRegion(CurrentTileID);
            Map.emplace(CurrentTileID, FDenseTile());
            TilesToInitialize.emplace_back(CurrentTileID);
          }
          else
          {
            Map.emplace(CurrentTileID, std::move( CacheMap[CurrentTileID] ) );
            CacheMap.erase(CurrentTileID);
          }
        }
      }
    }
    ParallelFor(TilesToInitialize.size(), [&](int32 Idx)
    {
      uint64_t TileId = TilesToInitialize[Idx];
      InitializeRegion(TileId);
    });
    // unload extra tiles
    std::vector<uint64_t> TilesToErase;
    for (auto &Element : Map)
    {
      uint64_t TileId = Element.first;
      FIntVector VectorTileId = GetVectorTileId(TileId);
      if (!IsInMapRange(VectorTileId.X, VectorTileId.Y))
      {
        CacheMap.emplace(TileId, std::move(Element.second));
        TilesToErase.emplace_back(TileId);
      }
    }
    for (uint64_t TileId : TilesToErase)
    {
      Map.erase(TileId);
    }
  }
  {
    FScopeLock ScopeCacheLock(&Lock_CacheMap);
    TRACE_CPUPROFILER_EVENT_SCOPE(UpdateCache);
    for(uint32_t Tile_X = CacheMinVector.X; Tile_X < CacheMaxVector.X; ++Tile_X )
    {
      for(uint32_t Tile_Y = CacheMinVector.Y; Tile_Y < CacheMaxVector.Y; ++Tile_Y )
      {
        if (IsInMapRange(Tile_X, Tile_Y))
        {
          continue;
        }
        uint64_t CurrentTileID = GetTileId(Tile_X, Tile_Y);
        if (CacheMap.find(CurrentTileID) == CacheMap.end())
        {
          InitializeRegionInCache(CurrentTileID);
        }
      }
    }
    // unload extra tiles
    std::vector<uint64_t> TilesToErase;
    {
      TRACE_CPUPROFILER_EVENT_SCOPE(GetTilesToErase);
      for (auto &Element : CacheMap)
      {
        uint64_t TileId = Element.first;
        FIntVector VectorTileId = GetVectorTileId(TileId);
        if (!IsInCacheRange(VectorTileId.X, VectorTileId.Y))
        {
          // CacheMap.emplace(TileId, std::move(Element.second));
          TilesToErase.emplace_back(TileId);
        }
      }
    }
    {
      TRACE_CPUPROFILER_EVENT_SCOPE(EraseTiles);
      ParallelFor(TilesToErase.size(), [&](int32 Idx)
      {
        TRACE_CPUPROFILER_EVENT_SCOPE(SaveData);
        uint64_t TileId = TilesToErase[Idx];
        auto& Tile = CacheMap[TileId];
        std::string FileToSavePath = std::string(
              TCHAR_TO_UTF8(*( SavePath + Tile.TilePosition.ToString() + ".tile")));
        std::ofstream OutputStream(FileToSavePath.c_str());
        WriteFVector(OutputStream, Tile.TilePosition.ToFVector());
        WriteStdVector<FParticle> (OutputStream, Tile.Particles);
        WriteStdVector<float> (OutputStream, Tile.ParticlesHeightMap);
        OutputStream.close();
      });
      {
        TRACE_CPUPROFILER_EVENT_SCOPE(CacheMap.erase);
        for (uint64_t TileId : TilesToErase)
        {
          CacheMap.erase(TileId); 
        }
      }
    }
  }

}

void FSparseHighDetailMap::LoadTilesAtPositionFromCache(FDVector Position, float RadiusX , float RadiusY )
{
  // Translate UE4 Position to our coords
  TRACE_CPUPROFILER_EVENT_SCOPE(FSparseHighDetailMap::LoadTilesAtPosition);

  // double MinX = std::min( std::max( Position.X - RadiusX, 0.0) , Extension.X - 1.0);
  // double MinY = std::min( std::max( Position.Y - RadiusY, 0.0) , -Extension.Y + 1.0);
  // double MaxX = std::min( std::max( Position.X + RadiusX, 0.0) , Extension.X - 1.0);
  // double MaxY = std::min( std::max( Position.Y + RadiusY, 0.0) , -Extension.Y + 1.0);
  double MinX = Position.X - RadiusX;
  double MinY = Position.Y - RadiusY;
  double MaxX = Position.X + RadiusX;
  double MaxY = Position.Y + RadiusY;

  FIntVector MinVector = GetVectorTileId(FDVector(MinX, MinY, 0));
  FIntVector MaxVector = GetVectorTileId(FDVector(MaxX, MaxY, 0));

  FIntVector CacheMinVector = GetVectorTileId(FDVector(MinX - CacheExtraRadius, MinY - CacheExtraRadius, 0));
  FIntVector CacheMaxVector = GetVectorTileId(FDVector(MaxX + CacheExtraRadius, MaxY + CacheExtraRadius, 0));

  if( bDebugLoadingTiles ){
    static FDateTime CurrentTime = FDateTime::Now();
    if( ( FDateTime::Now() - CurrentTime).GetTotalSeconds() > 20.0f )
    {
      UE_LOG(LogCarla, Error, TEXT("FSparseHighDetailMap::LoadTilesAtPositionFromCache Position X: %f, Y %f"), Position.X, Position.Y);
      UE_LOG(LogCarla, Error, TEXT("FSparseHighDetailMap::LoadTilesAtPositionFromCache Loading Tiles Between X: %d %d Y: %d %d "), MinVector.X, MaxVector.X, MinVector.Y, MaxVector.Y );
      UE_LOG(LogCarla, Error, TEXT("FSparseHighDetailMap::LoadTilesAtPositionFromCache Cache Tiles Between X: %d %d Y: %d %d "), CacheMinVector.X, CacheMaxVector.X, CacheMinVector.Y, CacheMaxVector.Y );
      //UE_LOG(LogCarla, Log, TEXT("FSparseHighDetailMap::LoadTilesAtPositionFromCache Extension X: %f, Y %f"), Extension.X, Extension.Y);
      //UE_LOG(LogCarla, Log, TEXT("FSparseHighDetailMap::LoadTilesAtPositionFromCache Before MapSize : %d"), Map.size() );
      CurrentTime = FDateTime::Now();
    }
  }

  {
    TRACE_CPUPROFILER_EVENT_SCOPE(FSparseHighDetailMap::LoadTilesAtPosition::Process);
    for(uint32_t CacheX = CacheMinVector.X; CacheX < CacheMaxVector.X; CacheX++ )
    {
      for(uint32_t CacheY = CacheMinVector.Y; CacheY < CacheMaxVector.Y; CacheY++ )
      {
        uint64_t CurrentTileID = GetTileId(CacheX, CacheY);
        if( Map.find(CurrentTileID) == Map.end() )
        {
          if ( MinVector.X <= CacheX  && CacheX <= MaxVector.X && MinVector.Y <= CacheY  && CacheY <= MaxVector.Y )
          {
            FDenseTile NewTile;
            TRACE_CPUPROFILER_EVENT_SCOPE(FSparseHighDetailMap::LoadTilesAtPosition::Insert);
            // FScopeLock ScopeLock(&Lock_Map);
            // FScopeLock ScopeCacheLock(&Lock_CacheMap);
            {
              TRACE_CPUPROFILER_EVENT_SCOPE(FSparseHighDetailMap::LoadTilesAtPosition::Insert::Emplace);
              Map.emplace(CurrentTileID, std::move( CacheMap[CurrentTileID] ) ); 
            }
            {
              TRACE_CPUPROFILER_EVENT_SCOPE(FSparseHighDetailMap::LoadTilesAtPosition::Insert::Erase);
              CacheMap.erase(CurrentTileID);
            }
          }
        }
      }
    }    
  }
}

void FSparseHighDetailMap::UnLoadTilesAtPositionToCache(FDVector Position, float RadiusX , float RadiusY )
{
  // Translate UE4 Position to our coords
  TRACE_CPUPROFILER_EVENT_SCOPE(FSparseHighDetailMap::LoadTilesAtPosition);
  std::set<uint64_t> KeysToRemove;

  double MinX = Position.X - RadiusX;
  double MinY = Position.Y - RadiusY;
  double MaxX = Position.X + RadiusX;
  double MaxY = Position.Y + RadiusY;
  
  FIntVector MinVector = GetVectorTileId(FDVector(MinX, MinY, 0));
  FIntVector MaxVector = GetVectorTileId(FDVector(MaxX, MaxY, 0));

  FIntVector CacheMinVector = GetVectorTileId(FDVector(MinX - CacheExtraRadius, MinY - CacheExtraRadius, 0));
  FIntVector CacheMaxVector = GetVectorTileId(FDVector(MaxX + CacheExtraRadius, MaxY + CacheExtraRadius, 0));

  if( bDebugLoadingTiles ){
    static FDateTime CurrentTime = FDateTime::Now();
    if( ( FDateTime::Now() - CurrentTime).GetTotalSeconds() > 20.0f )
    {
      UE_LOG(LogCarla, Error, TEXT("FSparseHighDetailMap::UnLoadTilesAtPositionToCache Position X: %f, Y %f"), Position.X, Position.Y);
      UE_LOG(LogCarla, Error, TEXT("FSparseHighDetailMap::UnLoadTilesAtPositionToCache Loading Tiles Between X: %d %d Y: %d %d "), MinVector.X, MaxVector.X, MinVector.Y, MaxVector.Y );
      UE_LOG(LogCarla, Error, TEXT("FSparseHighDetailMap::UnLoadTilesAtPositionToCache Cache Tiles Between X: %d %d Y: %d %d "), CacheMinVector.X, CacheMaxVector.X, CacheMinVector.Y, CacheMaxVector.Y );
      //UE_LOG(LogCarla, Log, TEXT("FSparseHighDetailMap::UnLoadTilesAtPositionToCache Extension X: %f, Y %f"), Extension.X, Extension.Y);
      //UE_LOG(LogCarla, Log, TEXT("FSparseHighDetailMap::UnLoadTilesAtPositionToCache Before MapSize : %d"), Map.size() );
      CurrentTime = FDateTime::Now();
    }
  }

  {
    TRACE_CPUPROFILER_EVENT_SCOPE(FSparseHighDetailMap::LoadTilesAtPosition::Process);
    for(uint32_t CacheX = CacheMinVector.X; CacheX < CacheMaxVector.X; CacheX++ )
    {
      for(uint32_t CacheY = CacheMinVector.Y; CacheY < CacheMaxVector.Y; CacheY++ )
      {
        uint64_t CurrentTileID = GetTileId(CacheX, CacheY);
        if( Map.find(CurrentTileID) != Map.end() )
        {
          if ( MinVector.X <= CacheX  && CacheX <= MaxVector.X && MinVector.Y <= CacheY  && CacheY <= MaxVector.Y )
          {
            
          }else{
            KeysToRemove.insert( CurrentTileID );
          }
        }
      }
    }    
  }

  {
    TRACE_CPUPROFILER_EVENT_SCOPE(FSparseHighDetailMap::LoadTilesAtPosition::Save);
    FScopeLock ScopeLock(&Lock_Map);
    for(auto it : KeysToRemove) 
    {
      TRACE_CPUPROFILER_EVENT_SCOPE(FSparseHighDetailMap::LoadTilesAtPosition::Erase);
      FScopeLock ScopeCacheLock(&Lock_CacheMap);
      CacheMap.emplace(it, std::move(Map[it]) ); 
      Map.erase(it);
    }
  }
}

void FSparseHighDetailMap::ReloadCache(FDVector Position, float RadiusX , float RadiusY )
{
  // Translate UE4 Position to our coords
  TRACE_CPUPROFILER_EVENT_SCOPE(FSparseHighDetailMap::ReloadCache);
  std::unordered_set<uint64_t> KeysToRemove;
  std::unordered_set<uint64_t> KeysToLoad;

  double MinX = std::min( std::max( Position.X - RadiusX, 0.0) , Extension.X - 1.0);
  double MinY = std::min( std::max( Position.Y - RadiusY, 0.0) , -Extension.Y + 1.0);
  double MaxX = std::min( std::max( Position.X + RadiusX, 0.0) , Extension.X - 1.0);
  double MaxY = std::min( std::max( Position.Y + RadiusY, 0.0) , -Extension.Y + 1.0);

  FIntVector MinVector = GetVectorTileId(FDVector(MinX, MinY, 0));
  FIntVector MaxVector = GetVectorTileId(FDVector(MaxX, MaxY, 0));

  FIntVector CacheMinVector = GetVectorTileId(FDVector(MinX - RadiusX * 2, MinY - RadiusY * 2, 0));
  FIntVector CacheMaxVector = GetVectorTileId(FDVector(MaxX + RadiusX * 2, MaxY + RadiusY * 2, 0));

  UE_LOG(LogCarla, Log, TEXT("FSparseHighDetailMap::ReloadCache Position X: %f, Y %f"), Position.X, Position.Y);
  //UE_LOG(LogCarla, Log, TEXT("FSparseHighDetailMap::ReloadCache Extension X: %f, Y %f"), Extension.X, Extension.Y);
  UE_LOG(LogCarla, Log, TEXT("FSparseHighDetailMap::ReloadCache Loading Tiles Between X: %d %d Y: %d %d "), MinVector.X, MaxVector.X, MinVector.Y, MaxVector.Y );

  {
    TRACE_CPUPROFILER_EVENT_SCOPE(FSparseHighDetailMap::ReloadCache::Process);
    for(uint32_t CacheX = CacheMinVector.X; CacheX < CacheMaxVector.X; CacheX++ )
    {
      for(uint32_t CacheY = CacheMinVector.Y; CacheY < CacheMaxVector.Y; CacheY++ )
      {
          uint64_t CurrentTileID = GetTileId(CacheX, CacheY);
          if( Map.find(CurrentTileID) != Map.end() )
          {
            if ( MinVector.X <= CacheX  && CacheX <= MaxVector.X && MinVector.Y <= CacheY  && CacheY <= MaxVector.Y )
            {
              
            }else{
              KeysToRemove.insert( CurrentTileID );
            }
          }else{
            if ( MinVector.X <= CacheX  && CacheX <= MaxVector.X && MinVector.Y <= CacheY  && CacheY <= MaxVector.Y )
            {
              TRACE_CPUPROFILER_EVENT_SCOPE(FSparseHighDetailMap::ReloadCache::Insert);
              FScopeLock ScopeCacheLock(&Lock_CacheMap);
              KeysToLoad.insert(CurrentTileID);
              CacheMap.emplace(CurrentTileID, FDenseTile() ); 
            }
          }
      }
    }    
  }

  {
    TRACE_CPUPROFILER_EVENT_SCOPE(FSparseHighDetailMap::ReloadCache::Load);
    std::vector<uint64_t> KeysToBeLoaded;
    KeysToBeLoaded.insert(KeysToBeLoaded.end(), KeysToLoad.begin(), KeysToLoad.end());

    ParallelFor(KeysToBeLoaded.size(), [&](int32 Idx)
    {
      TRACE_CPUPROFILER_EVENT_SCOPE(FSparseHighDetailMap::ReloadCache::LoadOne);
      InitializeRegionInCache(KeysToBeLoaded[Idx]);
    });
  }

  {
    FScopeLock ScopeLock(&Lock_CacheMap);
    TRACE_CPUPROFILER_EVENT_SCOPE(FSparseHighDetailMap::ReloadCache::Save);
    for(auto it : KeysToRemove) 
    {
      //UE_LOG(LogCarla, Log, TEXT("Offlloading tile id %llu, (%f, %f)  (%f, %f)"), it, MinX, MinY, MaxX, MaxY);
      std::string FileToSavePath = std::string(TCHAR_TO_UTF8(*( SavePath + CacheMap[it].TilePosition.ToString() + ".tile")));
      std::ofstream OutputStream(FileToSavePath.c_str());
      WriteFVector(OutputStream, CacheMap[it].TilePosition.ToFVector());
      WriteStdVector<FParticle> (OutputStream, CacheMap[it].Particles);
      WriteStdVector<float> (OutputStream, CacheMap[it].ParticlesHeightMap);
      OutputStream.close();
      CacheMap.erase(it);
    }   
  }
}

void FSparseHighDetailMap::Update(FVector Position, float RadiusX, float RadiusY)
{
  FVector PositionTranslated;
  PositionTranslated.X = ( Position.X * 0.01 ) + (Extension.X * 0.5f);
  PositionTranslated.Y = (-Position.Y * 0.01 ) + ( (-Extension.Y) * 0.5f);
  PositionTranslated.Z = ( Position.Z * 0.01 ) + (Extension.Z * 0.5f);
  PositionToUpdate = PositionTranslated;

  double MinX = std::min( std::max( PositionTranslated.X - RadiusX, 0.0f) , static_cast<float>(Extension.X - 1.0f) );
  double MinY = std::min( std::max( PositionTranslated.Y - RadiusY, 0.0f) , static_cast<float>(-Extension.Y + 1.0f) );
  double MaxX = std::min( std::max( PositionTranslated.X + RadiusX, 0.0f) , static_cast<float>(Extension.X - 1.0f) );
  double MaxY = std::min( std::max( PositionTranslated.Y + RadiusY, 0.0f) , static_cast<float>(-Extension.Y + 1.0f) );

  FIntVector MinVector = GetVectorTileId(FDVector(std::floor(MinX), std::floor(MinY), 0));
  FIntVector MaxVector = GetVectorTileId(FDVector(std::floor(MaxX), std::floor(MaxY), 0));
  
  {
    TRACE_CPUPROFILER_EVENT_SCOPE(TEXT("FSparseHighDetailMap::WaitUntilProperTilesAreLoaded"));
    for(uint32_t X = MinVector.X; X < MaxVector.X; X++ )
    {
      for(uint32_t Y = MinVector.Y; Y < MaxVector.Y; Y++ )
      {
        bool ConditionToStopWaiting = true;
        // Check if tiles are already loaded
        // If they are send position
        // If not wait until loaded
        while(ConditionToStopWaiting) 
        {
          uint64_t CurrentTileID = GetTileId(X,Y);
          {
            TRACE_CPUPROFILER_EVENT_SCOPE(TEXT("FSparseHighDetailMap::WaitUntilProperTilesAreLoaded::TimeLocked"));
            ConditionToStopWaiting = Map.find(CurrentTileID) == Map.end();
          }
          
          if(ConditionToStopWaiting) {
            bDebugLoadingTiles = true; 
            FGenericPlatformProcess::Sleep(0.0001f);
            static FDateTime CurrentTime = FDateTime::Now();
            if( ( FDateTime::Now() - CurrentTime).GetTotalSeconds() > 5.0f )
            {
              UE_LOG(LogCarla, Log, TEXT("FSparseHighDetailMap::Update PositionToUpdate X: %f, Y %f"), PositionToUpdate.X, PositionToUpdate.Y);
              UE_LOG(LogCarla, Warning, TEXT("FSparseHighDetailMap::Update Waiting Tiles Between X: %d %d Y: %d %d "), MinVector.X, MaxVector.X, MinVector.Y, MaxVector.Y );
              /*
              UE_LOG(LogCarla, Log, TEXT("FSparseHighDetailMap::Update Position X: %f, Y %f"), Position.X, Position.Y);
              UE_LOG(LogCarla, Log, TEXT("FSparseHighDetailMap::Update PositionTranslated X: %f, Y %f"), PositionTranslated.X, PositionTranslated.Y);
              UE_LOG(LogCarla, Log, TEXT("FSparseHighDetailMap::Update Extension X: %f, Y %f"), Extension.X, Extension.Y);
              */
                CurrentTime = FDateTime::Now();
            }
          }
        }
      }
    }
  }
  bDebugLoadingTiles = false; 

}

void FSparseHighDetailMap::SaveMap()
{
  UE_LOG(LogCarla, Warning, TEXT("Save directory %s"), *SavePath );
  TRACE_CPUPROFILER_EVENT_SCOPE(FSparseHighDetailMap::SaveMap);
  for(auto& it: Map)
  {
    std::string FileToSavePath = std::string(TCHAR_TO_UTF8(*( SavePath + it.second.TilePosition.ToString() + ".tile")));
    std::ofstream OutputStream(FileToSavePath.c_str());
    WriteFVector(OutputStream, it.second.TilePosition.ToFVector());
    WriteStdVector<FParticle> (OutputStream, it.second.Particles);
    WriteStdVector<float> (OutputStream, it.second.ParticlesHeightMap);
    OutputStream.close();
  }
  for(auto& it: CacheMap)
  {
    std::string FileToSavePath = std::string(TCHAR_TO_UTF8(*( SavePath + it.second.TilePosition.ToString() + ".tile")));
    std::ofstream OutputStream(FileToSavePath.c_str());
    WriteFVector(OutputStream, it.second.TilePosition.ToFVector());
    WriteStdVector<FParticle> (OutputStream, it.second.Particles);
    WriteStdVector<float> (OutputStream, it.second.ParticlesHeightMap);
    
    OutputStream.close();
  }
}

void UCustomTerrainPhysicsComponent::UpdateTexture()
{  
  // UpdateTextureData();
  UpdateLoadedTextureDataRegions();

  ENQUEUE_RENDER_COMMAND(UpdateDynamicTextureCode)
  (
    [NewData=Data, Texture=TextureToUpdate](auto &InRHICmdList) mutable
  {
    TRACE_CPUPROFILER_EVENT_SCOPE(TEXT("UCustomTerrainPhysicsComponent::TickComponent Renderthread"));
    FUpdateTextureRegion2D region;
    region.SrcX = 0;
    region.SrcY = 0;
    region.DestX = 0;
    region.DestY = 0;
    region.Width = Texture->GetSizeX();
    region.Height = Texture->GetSizeY();

    FTexture2DResource* resource = (FTexture2DResource*)Texture->Resource;
    RHIUpdateTexture2D(
        resource->GetTexture2DRHI(), 0, region, region.Width * sizeof(uint8_t), &NewData[0]); 
  });
}

void UCustomTerrainPhysicsComponent::InitTexture(){
  if( Data.Num() == 0 && TextureToUpdate ){
    float LimitX = TextureToUpdate->GetSizeX(); 
    float LimitY = TextureToUpdate->GetSizeY();
    Data.Init(0, LimitX * LimitY);
  }

  if( LargeData.Num() == 0 && LargeTextureToUpdate ){
    float LimitX = LargeTextureToUpdate->GetSizeX(); 
    float LimitY = LargeTextureToUpdate->GetSizeY();
    LargeData.Init(0, LimitX * LimitY);
  }
<<<<<<< HEAD
=======
}

void UCustomTerrainPhysicsComponent::UpdateLoadedTextureDataRegions()
{
  TRACE_CPUPROFILER_EVENT_SCOPE("UCustomTerrainPhysicsComponent::UpdateLoadedTextureDataRegions");
  FDVector TextureCenterPosition = UEFrameToSI(LastUpdatedPosition);
  std::vector<uint64_t> LoadedTiles = 
      SparseMap.GetLoadedTilesInRange(TextureCenterPosition, TextureRadius);
  FDVector TextureOrigin = TextureCenterPosition - FDVector(TextureRadius, TextureRadius, 0);
  float GlobalTexelSize = 2*TextureRadius / TextureToUpdate->GetSizeX();
  uint32_t PartialHeightMapSize = 
      SparseMap.GetTileSize() * TextureToUpdate->GetSizeX() / (2*TextureRadius);
  float LocalTexelSize = SparseMap.GetTileSize() / PartialHeightMapSize;
  for(uint8_t &Value : Data)
  {
    Value = 128;
  }
  for (uint64_t TileId : LoadedTiles)
  {
    FDenseTile& CurrentTile = SparseMap.GetTile(TileId);
    FDVector& TilePosition = CurrentTile.TilePosition;
    for (uint32_t Local_Y = 0; Local_Y < PartialHeightMapSize; ++Local_Y)
    {
      for (uint32_t Local_X = 0; Local_X < PartialHeightMapSize; ++Local_X)
      {
        uint32_t LocalIndex = Local_Y * PartialHeightMapSize + Local_X;
        float Height = CurrentTile.ParticlesHeightMap[LocalIndex];
        FDVector LocalTexelPosition = 
            TilePosition + FDVector(Local_X*LocalTexelSize, Local_Y*LocalTexelSize, 0);
        uint32_t Coord_X = (LocalTexelPosition.X - TextureOrigin.X ) / GlobalTexelSize;
        uint32_t Coord_Y = (LocalTexelPosition.Y - TextureOrigin.Y ) / GlobalTexelSize;
        if (Coord_X >= 0 && Coord_X < TextureToUpdate->GetSizeX() &&
            Coord_Y >= 0 && Coord_Y < TextureToUpdate->GetSizeY())
        {
          float OriginalHeight = SparseMap.GetHeight(LocalTexelPosition);
          float Displacement = Height - OriginalHeight;
          float DisplacementRange = MaxDisplacement - MinDisplacement;
          float Fraction = (Displacement - MinDisplacement) / DisplacementRange; 
          Fraction = FMath::Clamp(Fraction, 0.f, 1.f);
          Data[Coord_X * TextureToUpdate->GetSizeY() + Coord_Y] = 
              static_cast<uint8_t>(Fraction * 255);
        }
      }
    }
  }
>>>>>>> 4cd40710
}

void UCustomTerrainPhysicsComponent::UpdateTextureData()
{
  uint32_t NumberOfParticlesIn1AxisInHeightmap = TextureToUpdate->GetSizeX() / (TextureRadius * 2);
  std::vector<float> ParticlesPositions;
  {
    TRACE_CPUPROFILER_EVENT_SCOPE(TEXT("UCustomTerrainPhysicsComponent::UpdateTextureData::GettingHeightMaps"));
    ParticlesPositions = SparseMap.GetParticlesHeightMapInTileRadius(UEFrameToSI(LastUpdatedPosition), TextureRadius);
    //UE_LOG(LogCarla, Log, TEXT("FSparseHighDetailMap::UpdateTextureData OriginPosition X: %f, Y %f"), OriginPosition.X, OriginPosition.Y);
  }

  {
    TRACE_CPUPROFILER_EVENT_SCOPE(TEXT("UCustomTerrainPhysicsComponent::UpdateTextureData"));

    uint32_t LimitX = TextureToUpdate->GetSizeX() - 1; 
    uint32_t LimitY = TextureToUpdate->GetSizeY() - 1;
    uint32_t OffsetAbsolutX = 0;
    uint32_t OffsetAbsolutY = 0;
    uint32_t LocalOffset = 0;
    uint32_t NumberOfTexturesMiniHeightMaps = (TextureRadius * 2) / TileSize;
    //UE_LOG(LogCarla, Log, TEXT("Data : %d, ParticlesPositions %d"), Data.Num(), ParticlesPositions.size() );
    //UE_LOG(LogCarla, Log, TEXT("LimitX : %d, LimitY %d"), LimitX, LimitY  );
    
    while( OffsetAbsolutY < NumberOfTexturesMiniHeightMaps )
    {
      for(uint32_t y = 0; y < NumberOfParticlesIn1AxisInHeightmap; y++)
      {
        for(uint32_t x = 0; x < NumberOfParticlesIn1AxisInHeightmap; x++)
        {    
          uint32_t AbsolutIndex = (OffsetAbsolutX * NumberOfParticlesIn1AxisInHeightmap) + x + (LimitX * ( (OffsetAbsolutY * NumberOfParticlesIn1AxisInHeightmap)  + y) );
          uint32_t LocalIndex =   x + y * NumberOfParticlesIn1AxisInHeightmap;
          if ( Data.IsValidIndex(AbsolutIndex) && LocalIndex + LocalOffset < ParticlesPositions.size() )
          {
            //Data[AbsolutIndex] = 127;
<<<<<<< HEAD
            Data[AbsolutIndex] = ParticlesPositions[LocalIndex + LocalOffset] + 127 + FMath::RandRange(-127, 127);
=======
            Data[AbsolutIndex] = ParticlesPositions[LocalIndex + LocalOffset] + 127;
>>>>>>> 4cd40710
          }else{
            /*
            UE_LOG(LogCarla, Log, TEXT("Invalid Indices AbsolutIndex %d LocalIndex + LocalOffset %d"), AbsolutIndex, LocalIndex + LocalOffset);            
            UE_LOG(LogCarla, Log, TEXT("Sized Data: %d ParticlesPositions %d"), Data.Num(), ParticlesPositions.size() );            
            UE_LOG(LogCarla, Log, TEXT("OffsetAbsolutY : %d, OffsetAbsolutX %d"), OffsetAbsolutY, OffsetAbsolutX  );
            UE_LOG(LogCarla, Log, TEXT("x : %d, y %d"), x, y  );
            UE_LOG(LogCarla, Log, TEXT("NumberOfTexturesMiniHeightMaps: %d"), NumberOfTexturesMiniHeightMaps );
            */
          }
        }
      }
      LocalOffset += (TextureToUpdate->GetSizeX() / NumberOfParticlesIn1AxisInHeightmap) * (TextureToUpdate->GetSizeY() / NumberOfParticlesIn1AxisInHeightmap) ;
      OffsetAbsolutX++;
      if(OffsetAbsolutX >= NumberOfTexturesMiniHeightMaps )
      {
        OffsetAbsolutX = 0;
        OffsetAbsolutY++;
      }
    }
  }
}

void UCustomTerrainPhysicsComponent::UpdateLargeTexture()
{  
  UpdateLargeTextureData();

  ENQUEUE_RENDER_COMMAND(UpdateDynamicTextureCode)
  (
    [NewData=LargeData, Texture=LargeTextureToUpdate](auto &InRHICmdList) mutable
  {
    TRACE_CPUPROFILER_EVENT_SCOPE(TEXT("UCustomTerrainPhysicsComponent::TickComponent Renderthread"));
    FUpdateTextureRegion2D region;
    region.SrcX = 0;
    region.SrcY = 0;
    region.DestX = 0;
    region.DestY = 0;
    region.Width = Texture->GetSizeX();
    region.Height = Texture->GetSizeY();

    FTexture2DResource* resource = (FTexture2DResource*)Texture->Resource;
    RHIUpdateTexture2D(
        resource->GetTexture2DRHI(), 0, region, region.Width * sizeof(uint8_t), &NewData[0]); 
  });
}

void UCustomTerrainPhysicsComponent::UpdateLargeTextureData()
{
  uint32_t NumberOfParticlesIn1AxisInLocalHeightmap = TextureToUpdate->GetSizeX() / (TextureRadius * 2) / TileSize;
  uint32_t NumberOfParticlesIn1AxisInLargeHeightmap = LargeTextureToUpdate->GetSizeX() / (CacheRadius.X * 2) / TileSize;

  std::vector<float> ParticlesPositions;
  {
    TRACE_CPUPROFILER_EVENT_SCOPE(TEXT("UCustomTerrainPhysicsComponent::UpdateLargeTextureData::GettingHeightMaps"));
    FVector OriginPosition;     
    OriginPosition.X =  CachePosition.X + (WorldSize.X * 0.5f);
    OriginPosition.Y =  -CachePosition.Y - (WorldSize.Y * 0.5f);
    SparseMap.LockMutex();
    ParticlesPositions = SparseMap.GetParticlesHeightMapInTileRadius(UEFrameToSI(OriginPosition), CacheRadius.X );
    SparseMap.UnLockMutex();
    //UE_LOG(LogCarla, Log, TEXT("FSparseHighDetailMap::UpdateTextureData OriginPosition X: %f, Y %f"), OriginPosition.X, OriginPosition.Y);
  }

  uint32_t OffsetX = 0;
  uint32_t OffsetY = 0;
  float* Ptr = &ParticlesPositions[0];
  while( OffsetY < LargeTextureToUpdate->GetSizeY() )
  {
    for(uint32_t y = 0; y < NumberOfParticlesIn1AxisInLocalHeightmap; y++)
    {
      float LocalYTransformed = std::floor(y / NumberOfParticlesIn1AxisInLocalHeightmap * NumberOfParticlesIn1AxisInLargeHeightmap);
      for(uint32_t x = 0; x < NumberOfParticlesIn1AxisInLocalHeightmap; x++)
      {
        uint32_t LocalIndex = x + y * NumberOfParticlesIn1AxisInLocalHeightmap;
        float LocalXTransformed = std::floor(x / NumberOfParticlesIn1AxisInLocalHeightmap * NumberOfParticlesIn1AxisInLargeHeightmap);
        //uint32_t AbsolutIndex = (LocalXTransformed + OffsetX) + (LocalYTransformed + OffsetY) * 

      }
    }

    Ptr += (NumberOfParticlesIn1AxisInLocalHeightmap* NumberOfParticlesIn1AxisInLocalHeightmap);
    
    OffsetX += NumberOfParticlesIn1AxisInLargeHeightmap;
    if( OffsetX >= LargeTextureToUpdate->GetSizeX() )
    {
      OffsetX = 0;
      OffsetY += NumberOfParticlesIn1AxisInLargeHeightmap;
    }
  }
}


UCustomTerrainPhysicsComponent::UCustomTerrainPhysicsComponent()
  : Super()
{
  PrimaryComponentTick.bCanEverTick = true;
}
 
void UCustomTerrainPhysicsComponent::BeginPlay()
{
  TRACE_CPUPROFILER_EVENT_SCOPE(UCustomTerrainPhysicsComponent::BeginPlay);
  Super::BeginPlay();
  // GEngine->Exec( GetWorld(), TEXT( "Trace.Start default,gpu" ) );

  SparseMap.Clear();
  RootComponent = Cast<UPrimitiveComponent>(GetOwner()->GetRootComponent());
  if (!RootComponent)
  {
    UE_LOG(LogCarla, Error, 
        TEXT("UCustomTerrainPhysicsComponent: Root component is not a UPrimitiveComponent"));
  }

#ifndef WITH_EDITOR
  bUpdateParticles = false;
  DrawDebugInfo = false;
  bUseDynamicModel = false;
  bDisableVehicleGravity = false;
  NNVerbose = true;
  bUseImpulse = false;
  bUseMeanAcceleration = false;
  bShowForces = true;
  bBenchMark = false;
  bDrawHeightMap = false;
  ForceMulFactor = 1.0;
  FloorHeight = 0.0;
  bDrawLoadedTiles = false;
#endif

  int IntValue;
  if (FParse::Value(FCommandLine::Get(), TEXT("-cuda-device="), IntValue))
  {
    CUDADevice = IntValue;
  }
  if (FParse::Value(FCommandLine::Get(), TEXT("-max-particles-per-wheel="), IntValue))
  {
    MaxParticlesPerWheel = IntValue;
  }
  float Value;
  if (FParse::Value(FCommandLine::Get(), TEXT("-particle-size="), Value))
  {
    ParticleDiameter = MToCM*Value;
  }
  if (FParse::Value(FCommandLine::Get(), TEXT("-terrain-depth="), Value))
  {
    TerrainDepth = MToCM*Value;
  }
  if (FParse::Value(FCommandLine::Get(), TEXT("-search-radius="), Value))
  {
    SearchRadius = MToCM*Value;
  }
  if (FParse::Value(FCommandLine::Get(), TEXT("-box-search-forward="), Value))
  {
    BoxSearchForwardDistance = MToCM*Value;
  }
  if (FParse::Value(FCommandLine::Get(), TEXT("-box-search-lateral="), Value))
  {
    BoxSearchLateralDistance = MToCM*Value;
  }
  if (FParse::Value(FCommandLine::Get(), TEXT("-box-search-depth="), Value))
  {
    BoxSearchDepthDistance = MToCM*Value;
  }
  if (FParse::Value(FCommandLine::Get(), TEXT("-force-mul-factor="), Value))
  {
    ForceMulFactor = Value;
  }
  if (FParse::Value(FCommandLine::Get(), TEXT("-max-force="), Value))
  {
    MaxForceMagnitude = MToCM*Value;
  }
  if (FParse::Value(FCommandLine::Get(), TEXT("-floor-height="), Value))
  {
    FloorHeight = MToCM*Value;
  }
  if (FParse::Value(FCommandLine::Get(), TEXT("-tile-size="), Value))
  {
    TileSize = Value;
  }
  if (FParse::Value(FCommandLine::Get(), TEXT("-tile-radius="), Value))
  {
    TileRadius = MToCM*FVector(Value, Value, 0.f);
  }
  if (FParse::Value(FCommandLine::Get(), TEXT("-cache-radius="), Value))
  {
    CacheRadius = MToCM*FVector(Value, Value, 0.f);
  }
  if (FParse::Param(FCommandLine::Get(), TEXT("-update-particles")))
  {
    bUpdateParticles = true;
  }
  if (FParse::Param(FCommandLine::Get(), TEXT("-draw-debug-info")))
  {
    DrawDebugInfo = true;
  }
  FString Path;
  if (FParse::Value(FCommandLine::Get(), TEXT("-network-path="), Path))
  {
    NeuralModelFile = Path;
  }
#ifndef WITH_EDITOR
  // if (Path == "")
  // {
  //   NeuralModelFile = FPaths::ProjectContentDir() + NeuralModelFile;
  // }
#endif
  if (FParse::Param(FCommandLine::Get(), TEXT("-dynamic-model")))
  {
    bUseDynamicModel = true;
  }
  if (FParse::Param(FCommandLine::Get(), TEXT("-disable-gravity")))
  {
    bDisableVehicleGravity = true;
  }
  if (FParse::Param(FCommandLine::Get(), TEXT("-disable-nn-verbose")))
  {
    NNVerbose = false;
  }
  if (FParse::Param(FCommandLine::Get(), TEXT("-use-impulse")))
  { 
    bUseImpulse = true;
  }
  if (FParse::Param(FCommandLine::Get(), TEXT("-use-mean-acceleration")))
  {
    bUseMeanAcceleration = true;
  }
  if (FParse::Param(FCommandLine::Get(), TEXT("-hide-debug-forces")))
  {
    bShowForces = false;
  }
  if (FParse::Param(FCommandLine::Get(), TEXT("-benchmark")))
  {
    bBenchMark = true;
  }
  if (FParse::Param(FCommandLine::Get(), TEXT("-draw-loaded-tiles")))
  {
    bDrawLoadedTiles = true;
  }
  if (FParse::Param(FCommandLine::Get(), TEXT("-disable-terramechanics")))
  {
    SetComponentTickEnabled(false);
    return;
  }
  LargeMapManager = UCarlaStatics::GetLargeMapManager(GetWorld());
  {
    TRACE_CPUPROFILER_EVENT_SCOPE(InitializeDenseMap);
    SparseMap.Clear();
    UE_LOG(LogCarla, Warning, 
        TEXT("ParticleDiameter %f"), ParticleDiameter);

    SparseMap.Init(TextureToUpdate->GetSizeX(), TextureRadius, ParticleDiameter * CMToM, TerrainDepth * CMToM);
    RootComponent = Cast<UPrimitiveComponent>(GetOwner()->GetRootComponent());
    if(LargeMapManager)
    {
      FIntVector NumTiles = LargeMapManager->GetNumTilesInXY();
      // WorldSize = FVector(NumTiles) * LargeMap->GetTileSize();
      // UE_LOG(LogCarla, Log, 
      //     TEXT("World Size %s"), *(WorldSize.ToString()));
    }
    Tile0Origin.Z += FloorHeight;
    // SparseMap.InitializeMap(HeightMap, UEFrameToSI(Tile0Origin), UEFrameToSI(WorldSize),
    //     1.f, MinHeight, MaxHeight, HeightMapScaleFactor.Z);
    if (DataAsset)
    {
      SparseMap.InitializeMap(DataAsset, UEFrameToSI(Tile0Origin), UEFrameToSI(WorldSize),
        TileSize, HeightMapScaleFactor.Z);
    }
  }
#ifdef WITH_PYTORCH
  {
    TRACE_CPUPROFILER_EVENT_SCOPE(LoadNNModel);
    carla::learning::test_learning();
    TerramechanicsModel.LoadModel(TCHAR_TO_ANSI(*NeuralModelFile), CUDADevice);
  }
#endif

  FString LevelName = GetWorld()->GetMapName();
  LevelName.RemoveFromStart(GetWorld()->StreamingLevelsPrefix);
  
  SavePath = FString(_filesBaseFolder.c_str()) + LevelName + "_Terrain/";
  SparseMap.SavePath = SavePath;
  // Creating the FileManager
  IPlatformFile& FileManager = FPlatformFileManager::Get().GetPlatformFile();
  if( FileManager.CreateDirectory(*SavePath)){
    UE_LOG(LogCarla, Warning, 
        TEXT("Folder was created at %s"), *SavePath);
  }else{
    UE_LOG(LogCarla, Error, 
        TEXT("Folder was not created at %s"), *SavePath);  
  }

  if(bUseDeformationPlane){
    DeformationPlaneActor = GetWorld()->SpawnActor<AStaticMeshActor>();
    
    if( DeformationPlaneActor )
    {
      DeformationPlaneActor->GetStaticMeshComponent()->SetStaticMesh( DeformationPlaneMesh );
      DeformationPlaneActor->GetStaticMeshComponent()->SetMaterial( 0, DeformationPlaneMaterial );
      DeformationPlaneActor->GetRootComponent()->SetMobility(EComponentMobility::Movable);
    }
  }
  

  // UpdateMaps(FVector(100,100, 0), TileRadius.X, TileRadius.Y, CacheRadius.X, CacheRadius.Y);
  // IterationCompleted.Reset();
  // IterationCompleted = Async(EAsyncExecution::LargeThreadPool, 
  //       [&]() 
  //     {
  //     UpdateMaps(FVector(100,100, 0), TileRadius.X, TileRadius.Y, CacheRadius.X, CacheRadius.Y);
  //     return true;
  //     });
  // ReloadCache(FVector(100,100, 0), CacheRadius.X, CacheRadius.Y );
  // LoadTilesAtPosition(FVector(100,100, 0), TileRadius.X, TileRadius.Y );
  InitTexture();
  
  UE_LOG(LogCarla, Log, TEXT("MainThread Data ArraySize %d "), Data.Num());
  UE_LOG(LogCarla, Log, TEXT("Map Size %d "), SparseMap.Map.size() );

  if (TilesWorker == nullptr)
  {
    TilesWorker = new FTilesWorker(this, GetOwner()->GetActorLocation(), TileRadius.X, TileRadius.Y);
    Thread = FRunnableThread::Create(TilesWorker, TEXT("TilesWorker"));
  }

}

TArray<float> UCustomTerrainPhysicsComponent::BuildLandscapeHeightMap(ALandscapeProxy* Landscape, int Resolution)
{
  TRACE_CPUPROFILER_EVENT_SCOPE(UCustomTerrainPhysicsComponent::BuildLandscapeHeightMap);
  TArray<float> HeightMap;
  HeightMap.Reserve(Resolution*Resolution);
  FVector Origin = Landscape->GetActorLocation();
  float DeltaX = WorldSize.X;
  float DeltaY = WorldSize.Y;
  for (size_t i = 0; i < Resolution; ++i)
  {
    float PosX = Origin.X + i*DeltaX;
    for (size_t j = 0; j < Resolution; ++j)
    {
      float PosY = Origin.Y + j*DeltaY;
      FVector Location = FVector(PosX, PosY, 0);
      float Height = Landscape->GetHeightAtLocation(Location).Get(-1);
      HeightMap.Emplace(Height);
    }
  }
  return HeightMap;
}

void UCustomTerrainPhysicsComponent::BuildLandscapeHeightMapDataAasset(ALandscapeProxy* Landscape, 
    int Resolution, FVector MapSize, FString AssetPath, FString AssetName)
{
  TRACE_CPUPROFILER_EVENT_SCOPE(UCustomTerrainPhysicsComponent::BuildLandscapeHeightMapTexture);
  TArray<float> HeightMap;
  HeightMap.Reserve(Resolution*Resolution);
  FVector Origin = Landscape->GetActorLocation();
  float DeltaX = MapSize.X / Resolution;
  float DeltaY = MapSize.Y / Resolution;
  for (size_t i = 0; i < Resolution; ++i)
  {
    float PosX = Origin.X + i*DeltaX;
    for (size_t j = 0; j < Resolution; ++j)
    {
      float PosY = Origin.Y + j*DeltaY;
      FVector Location = FVector(PosX, PosY, 0);
      float Height = Landscape->GetHeightAtLocation(Location).Get(-1);
      HeightMap.Emplace(Height);
    }
  }
  int TextureWidth = Resolution;
  int TextureHeight = Resolution;
  FString PackageName = AssetPath;
  PackageName += AssetName;
  UPackage* Package = CreatePackage(NULL, *PackageName);
  Package->FullyLoad();

  UHeightMapDataAsset* HeightMapAsset = NewObject<UHeightMapDataAsset>(Package, *AssetName, RF_Public | RF_Standalone | RF_MarkAsRootSet);
  HeightMapAsset->AddToRoot();
  HeightMapAsset->SizeX = TextureWidth;
  HeightMapAsset->SizeY = TextureHeight;
  HeightMapAsset->HeightValues = HeightMap;

  Package->MarkPackageDirty();
  // FAssetRegistryModule::AssetCreated(NewTexture);

  FString PackageFileName = FPackageName::LongPackageNameToFilename(PackageName, FPackageName::GetAssetPackageExtension());
  bool bSaved = UPackage::SavePackage(Package, HeightMapAsset, EObjectFlags::RF_Public | EObjectFlags::RF_Standalone, *PackageFileName, GError, nullptr, true, true, SAVE_NoError);
}


float UCustomTerrainPhysicsComponent::GetHeightAtLocation(ALandscapeProxy * Landscape, FVector Location)
{
  TOptional<float> OptionalHeight =  Landscape->GetHeightAtLocation(Location);
  if(OptionalHeight.IsSet())
    return OptionalHeight.GetValue();
  return -1;
}

void UCustomTerrainPhysicsComponent::EndPlay(const EEndPlayReason::Type EndPlayReason){
  Super::EndPlay(EndPlayReason);
  if( Thread && TilesWorker){
    TilesWorker->bShouldContinue = false;
    Thread->WaitForCompletion();
    Thread->Kill(false);
    delete TilesWorker;
    TilesWorker = nullptr;
  }

  TRACE_CPUPROFILER_EVENT_SCOPE(FSparseHighDetailMap::SaveMap);
  SparseMap.SaveMap();
}

void UCustomTerrainPhysicsComponent::TickComponent(float DeltaTime, 
    ELevelTick TickType, FActorComponentTickFunction* ThisTickFunction)
{
  TRACE_CPUPROFILER_EVENT_SCOPE(UCustomTerrainPhysicsComponent::TickComponent);
  Super::TickComponent(DeltaTime,TickType,ThisTickFunction);

  TArray<AActor*> VehiclesActors;
  UGameplayStatics::GetAllActorsOfClass(GetWorld(), ACarlaWheeledVehicle::StaticClass(), VehiclesActors);
  
  for (AActor* VehicleActor : VehiclesActors)
  {
    ACarlaWheeledVehicle* Vehicle = Cast<ACarlaWheeledVehicle> (VehicleActor);
    FVector GlobalLocation = Vehicle->GetActorLocation();
    if(LargeMapManager)
    {
      GlobalLocation = 
          LargeMapManager->LocalToGlobalLocation(Vehicle->GetActorLocation());
      uint64_t TileId = LargeMapManager->GetTileID(GlobalLocation);
      FIntVector CurrentTileId = 
          LargeMapManager->GetTileVectorID(GlobalLocation);
      if(CurrentLargeMapTileId != CurrentTileId)
      {
        //load new height map
        FCarlaMapTile* LargeMapTile = LargeMapManager->GetCarlaMapTile(TileId);
        if(LargeMapTile && false)
        {
          CurrentLargeMapTileId = CurrentTileId;
          FString FullTileNamePath = LargeMapTile->Name;
          FString TileDirectory;
          FString TileName;
          FString Extension;
          FPaths::Split(FullTileNamePath, TileDirectory, TileName, Extension);
          FString AssetPath = TileDirectory + "/HeightMaps/" + TileName + "." + TileName;
          UE_LOG(LogCarla, Log, TEXT("Enter tile %s, %s \n %s \n %s \n %s"), *CurrentTileId.ToString(), 
              *FullTileNamePath, *TileDirectory, *TileName, *Extension);

          UObject* DataAssetObject = StaticLoadObject(UHeightMapDataAsset::StaticClass(), nullptr, *(AssetPath));
          if(DataAssetObject)
          {
            UHeightMapDataAsset* HeightMapDataAsset = Cast<UHeightMapDataAsset>(DataAssetObject);
            if (HeightMapDataAsset != nullptr)
            {
              FVector TilePosition = HeightMapOffset + LargeMapManager->GetTileLocation(CurrentLargeMapTileId) - 0.5f*FVector(LargeMapManager->GetTileSize(), -LargeMapManager->GetTileSize(), 0);
              UE_LOG(LogCarla, Log, TEXT("Updating height map to location %s in tile location %s"), 
                  *TilePosition.ToString(), *LargeMapManager->GetTileLocation(CurrentLargeMapTileId).ToString());
              TilePosition.Z += FloorHeight;
              SparseMap.UpdateHeightMap(
                  HeightMapDataAsset, UEFrameToSI(TilePosition), UEFrameToSI(FVector(
                    LargeMapManager->GetTileSize(),-LargeMapManager->GetTileSize(), 0)), 
                  1.f, HeightMapScaleFactor.Z);
            }
          }
        }
        else
        {/*
          UE_LOG(LogCarla, Log, TEXT("Tile not found %s %s"), 
              *GlobalLocation.ToString(), *CurrentTileId.ToString());
          */
        }
      }
    }
    {
      // TRACE_CPUPROFILER_EVENT_SCOPE(WaitForMap);
      // IterationCompleted.Wait();
      // bool bIterationFinished = IterationCompleted.Get();
    }
    // SparseMap.Update(LastUpdatedPosition, TextureRadius, TextureRadius );
    SparseMap.LockMutex();
    // RunNNPhysicsSimulation(Vehicle, DeltaTime);
    // if(bUpdateParticles)
    // {
    //   {
    //     TRACE_CPUPROFILER_EVENT_SCOPE(UCustomTerrainPhysicsComponent::DebugToBeRemoved);

    //     std::vector<FParticle*> ParticlesWheel0;
    //     std::vector<FParticle*> ParticlesWheel1;
    //     std::vector<FParticle*> ParticlesWheel2;
    //     std::vector<FParticle*> ParticlesWheel3;

    //     {
    //       TRACE_CPUPROFILER_EVENT_SCOPE(UCustomTerrainPhysicsComponent::RemoveParticles);
    //       RemoveParticlesFromOrderedContainer( ParticlesWheel0 );
    //       RemoveParticlesFromOrderedContainer( ParticlesWheel1 );
    //       RemoveParticlesFromOrderedContainer( ParticlesWheel2 );
    //       RemoveParticlesFromOrderedContainer( ParticlesWheel3 );
    //     }
    //     {
    //       TRACE_CPUPROFILER_EVENT_SCOPE(UCustomTerrainPhysicsComponent::UpdateParticles);
    //       UpdateParticlesDebug( ParticlesWheel1 );
    //       UpdateParticlesDebug( ParticlesWheel2 );
    //       UpdateParticlesDebug( ParticlesWheel0 );
    //       UpdateParticlesDebug( ParticlesWheel3 );
    //     }

    //     {
    //       TRACE_CPUPROFILER_EVENT_SCOPE(UCustomTerrainPhysicsComponent::AddParticles);
    //       AddParticlesToOrderedContainer( ParticlesWheel0 );
    //       AddParticlesToOrderedContainer( ParticlesWheel1 );
    //       AddParticlesToOrderedContainer( ParticlesWheel2 );
    //       AddParticlesToOrderedContainer( ParticlesWheel3 );
    //     }

    //     {
    //       TRACE_CPUPROFILER_EVENT_SCOPE(UCustomTerrainPhysicsComponent::UpdateTilesHeightMaps);
    //       UpdateTilesHeightMapsInRadius(LastUpdatedPosition, 4);
    //     }
    //   }
    // }
    UpdateTexture();

    if (bDrawLoadedTiles)
    {
      DrawTiles(GetWorld(), SparseMap.GetTileIdInMap(), GlobalLocation.Z, FLinearColor(0.0,0.0,1.0,0.0));
      DrawTiles(GetWorld(), SparseMap.GetTileIdInCache(), GlobalLocation.Z, FLinearColor(1.0,0.0,0.0,0.0));
    }
    SparseMap.UnLockMutex();
    LastUpdatedPosition = GlobalLocation;
    // UpdateMaps(LastUpdatedPosition, TileRadius.X, TileRadius.Y, CacheRadius.X, CacheRadius.Y);
    // IterationCompleted.Reset();
    // IterationCompleted = Async(EAsyncExecution::LargeThreadPool, 
    //     [&]() 
    // {
    //   UpdateMaps(LastUpdatedPosition, TileRadius.X, TileRadius.Y, CacheRadius.X, CacheRadius.Y);
    //   return true;
    // });

    if( MPCInstance == nullptr )
    {
      if(MPC){
        MPCInstance = GetWorld()->GetParameterCollectionInstance( MPC );
      }
    }

    if( MPCInstance ){
      MPCInstance->SetVectorParameterValue("PositionToUpdate", LastUpdatedPosition);
      // We set texture radius in cm as is UE4 default measure unit
      MPCInstance->SetScalarParameterValue("TextureRadius", TextureRadius * 100);
      MPCInstance->SetScalarParameterValue("LargeTextureRadius", TextureRadius * 100);
<<<<<<< HEAD
      MPCInstance->SetScalarParameterValue("EffectMultiplayer", EffectMultiplayer * 100);
      if(TextureToUpdate){
        MPCInstance->SetScalarParameterValue("TexSizeX", EffectMultiplayer * 100); 
      } 
    }
    if(bUseDeformationPlane){
      if( DeformationPlaneActor ){
        DeformationPlaneActor->SetActorLocation(LastUpdatedPosition, false, nullptr);
      }else{
        DeformationPlaneActor = GetWorld()->SpawnActor<AStaticMeshActor>();
    
        if( DeformationPlaneActor )
        {
        DeformationPlaneActor->GetStaticMeshComponent()->SetStaticMesh( DeformationPlaneMesh );
        DeformationPlaneActor->GetStaticMeshComponent()->SetMaterial( 0, DeformationPlaneMaterial );
        DeformationPlaneActor->GetRootComponent()->SetMobility(EComponentMobility::Movable);
        }
=======
      MPCInstance->SetScalarParameterValue("EffectMultiplayer", EffectMultiplayer);
      MPCInstance->SetScalarParameterValue("MinDisplacement",  MinDisplacement);
      MPCInstance->SetScalarParameterValue("MaxDisplacement",  MinDisplacement);
      if(TextureToUpdate){
        MPCInstance->SetScalarParameterValue("TexSizeX", TextureToUpdate->GetSizeX()); 
      } 
    }

    if( DeformationPlaneActor ){
      DeformationPlaneActor->SetActorLocation(LastUpdatedPosition, false, nullptr);
    }else{
      DeformationPlaneActor = GetWorld()->SpawnActor<AStaticMeshActor>();
  
      if( DeformationPlaneActor )
      {
      DeformationPlaneActor->GetStaticMeshComponent()->SetStaticMesh( DeformationPlaneMesh );
      DeformationPlaneActor->GetStaticMeshComponent()->SetMaterial( 0, DeformationPlaneMaterial );
      DeformationPlaneActor->GetRootComponent()->SetMobility(EComponentMobility::Movable);
>>>>>>> 4cd40710
      }
    }

  }

  if (bDrawHeightMap)
  {
    TRACE_CPUPROFILER_EVENT_SCOPE(DrawHeightMap);
    float LifeTime = 0.3f;
    bool bPersistentLines = false;
    bool bDepthIsForeground = (0 == SDPG_Foreground);
    UWorld* World = GetWorld();
    ULineBatchComponent* LineBatcher = 
        (World ? (bDepthIsForeground ? World->ForegroundLineBatcher : 
        (( bPersistentLines || (LifeTime > 0.f) ) ? World->PersistentLineBatcher : World->LineBatcher)) : nullptr);
    if (!LineBatcher)
    {
      UE_LOG(LogCarla, Error, TEXT("Missing linebatcher"));
    }

    float DrawPos_X = DrawStart.X;
    float DrawPos_Y = DrawStart.Y;
    for (DrawPos_X = DrawStart.X; DrawPos_X < DrawEnd.X; DrawPos_X += DrawInterval.X)
    {
      for (DrawPos_Y = DrawStart.Y; DrawPos_Y < DrawEnd.Y; DrawPos_Y += DrawInterval.Y)
      {
        float Height = SparseMap.GetHeight(UEFrameToSI(FVector(DrawPos_X, DrawPos_Y, 0)));
        FVector Point = FVector(DrawPos_X, DrawPos_Y, SIToUEFrame(Height));
        if(LargeMapManager)
        {
          Point = LargeMapManager->GlobalToLocalLocation(Point);
        }
        LineBatcher->DrawPoint(Point, 
            FLinearColor(1.f, 0.f, 0.f), 10.0, 0, LifeTime);

      }
    }
  }
}

void UCustomTerrainPhysicsComponent::DrawParticles(UWorld* World, std::vector<FParticle*>& Particles, 
    FLinearColor Color)
{
  float LifeTime = 0.3f;
  bool bPersistentLines = false;
  bool bDepthIsForeground = (0 == SDPG_Foreground);
  ULineBatchComponent* LineBatcher = 
      (World ? (bDepthIsForeground ? World->ForegroundLineBatcher : 
      (( bPersistentLines || (LifeTime > 0.f) ) ? World->PersistentLineBatcher : World->LineBatcher)) : nullptr);
  if (!LineBatcher)
  {
    UE_LOG(LogCarla, Error, TEXT("Missing linebatcher"));
  }
  for(FParticle* Particle : Particles)
  {
    // DrawDebugPoint(World, MToCM*Particle->Position.ToFVector(),
    //     1.0, FColor(255,0,0), false, 0.3, 0);
    FVector Point = SIToUEFrame(Particle->Position.ToFVector());
    if(LargeMapManager)
    {
      Point = LargeMapManager->GlobalToLocalLocation(Point);
    }
    LineBatcher->DrawPoint(Point, 
          Color, 1.0, 0, LifeTime);
  }
}

void UCustomTerrainPhysicsComponent::DrawOrientedBox(UWorld* World, const TArray<FOrientedBox>& Boxes)
{
  float LifeTime = 0.3f;
  bool bPersistentLines = false;
  bool bDepthIsForeground = (0 == SDPG_Foreground);
  float Thickness = 2.0f;
  ULineBatchComponent* LineBatcher = 
      (World ? (bDepthIsForeground ? World->ForegroundLineBatcher : 
      (( bPersistentLines || (LifeTime > 0.f) ) ? World->PersistentLineBatcher : World->LineBatcher)) : nullptr);
  if (!LineBatcher)
  {
    UE_LOG(LogCarla, Error, TEXT("Missing linebatcher"));
  }
  for (const FOrientedBox& OBox : Boxes)
  {
    TArray<FVector> Vertices;
    Vertices.SetNum(8);
    OBox.CalcVertices(&Vertices[0]);
    if(LargeMapManager)
    {
      for(FVector& Point : Vertices)
      {
        Point = LargeMapManager->GlobalToLocalLocation(Point);
      }
    }
    LineBatcher->DrawLines({
        FBatchedLine(Vertices[0], Vertices[1], 
            FLinearColor(0.0,0.0,1.0), LifeTime, Thickness, 0),
        FBatchedLine(Vertices[0], Vertices[2], 
            FLinearColor(0.0,0.0,1.0), LifeTime, Thickness, 0),
        FBatchedLine(Vertices[2], Vertices[3], 
            FLinearColor(0.0,0.0,1.0), LifeTime, Thickness, 0),
        FBatchedLine(Vertices[3], Vertices[1], 
            FLinearColor(0.0,0.0,1.0), LifeTime, Thickness, 0),

        FBatchedLine(Vertices[4], Vertices[5], 
            FLinearColor(0.0,0.0,1.0), LifeTime, Thickness, 0),
        FBatchedLine(Vertices[4], Vertices[6], 
            FLinearColor(0.0,0.0,1.0), LifeTime, Thickness, 0),
        FBatchedLine(Vertices[6], Vertices[7], 
            FLinearColor(0.0,0.0,1.0), LifeTime, Thickness, 0),
        FBatchedLine(Vertices[7], Vertices[5], 
            FLinearColor(0.0,0.0,1.0), LifeTime, Thickness, 0),

        FBatchedLine(Vertices[0], Vertices[4], 
            FLinearColor(0.0,0.0,1.0), LifeTime, Thickness, 0),
        FBatchedLine(Vertices[1], Vertices[5], 
            FLinearColor(0.0,0.0,1.0), LifeTime, Thickness, 0),
        FBatchedLine(Vertices[2], Vertices[6], 
            FLinearColor(0.0,0.0,1.0), LifeTime, Thickness, 0),
        FBatchedLine(Vertices[3], Vertices[7], 
            FLinearColor(0.0,0.0,1.0), LifeTime, Thickness, 0)});
  }
}

void UCustomTerrainPhysicsComponent::DrawTiles(UWorld* World, const std::vector<uint64_t>& TilesIds,float Height,
    FLinearColor Color)
{
  float LifeTime = 0.3f;
  bool bPersistentLines = false;
  bool bDepthIsForeground = (0 == SDPG_Foreground);
  float Thickness = 2.0f;
  ULineBatchComponent* LineBatcher = 
      (World ? (bDepthIsForeground ? World->ForegroundLineBatcher : 
      (( bPersistentLines || (LifeTime > 0.f) ) ? World->PersistentLineBatcher : World->LineBatcher)) : nullptr);
  if (!LineBatcher)
  {
    UE_LOG(LogCarla, Error, TEXT("Missing linebatcher"));
  }
  // UE_LOG(LogCarla, Log, TEXT("Drawing %d Tiles"), TilesIds.size());
  for (const uint64_t& TileId : TilesIds)
  {
    FVector TileCenter = SparseMap.GetTilePosition(TileId).ToFVector();
    FVector V1 = SIToUEFrame(TileCenter);
    FVector V2 = SIToUEFrame(TileCenter + FVector(SparseMap.GetTileSize(),0,0));
    FVector V3 = SIToUEFrame(TileCenter + FVector(0,SparseMap.GetTileSize(),0));
    FVector V4 = SIToUEFrame(TileCenter + FVector(SparseMap.GetTileSize(),SparseMap.GetTileSize(),0));
    if(LargeMapManager)
    {
      V1 = LargeMapManager->GlobalToLocalLocation(V1);
      V2 = LargeMapManager->GlobalToLocalLocation(V2);
      V3 = LargeMapManager->GlobalToLocalLocation(V3);
      V4 = LargeMapManager->GlobalToLocalLocation(V4);
    }
    V1.Z = Height;
    V2.Z = Height;
    V3.Z = Height;
    V4.Z = Height;
    LineBatcher->DrawLines({
        FBatchedLine(V1, V2, 
            Color, LifeTime, Thickness, 0),
        FBatchedLine(V2, V4, 
            Color, LifeTime, Thickness, 0),
        FBatchedLine(V1, V3, 
            Color, LifeTime, Thickness, 0),
        FBatchedLine(V3, V4, 
            Color, LifeTime, Thickness, 0)});
    // UE_LOG(LogCarla, Log, TEXT("Drawing Tile %ld with verts %s, %s, %s, %s"),
    //     TileId, *V1.ToString(), *V2.ToString(), *V3.ToString(), *V4.ToString());
  }
}

void UCustomTerrainPhysicsComponent::LimitParticlesPerWheel(std::vector<FParticle*> &Particles)
{
  TRACE_CPUPROFILER_EVENT_SCOPE(LimitParticlesPerWheel);
  if (Particles.size() < MaxParticlesPerWheel)
  {
    return;
  }
  std::sort(Particles.begin(), Particles.end(), [&](FParticle* P1, FParticle* P2) -> bool
  {
    return P1->Position.Z > P2->Position.Z;
  });
  Particles.resize(MaxParticlesPerWheel);
}

void UCustomTerrainPhysicsComponent::GenerateBenchmarkParticles(std::vector<FParticle>& BenchParticles, 
    std::vector<FParticle*> &ParticlesWheel0, std::vector<FParticle*> &ParticlesWheel1,
    std::vector<FParticle*> &ParticlesWheel2, std::vector<FParticle*> &ParticlesWheel3,
    FOrientedBox &BboxWheel0, FOrientedBox &BboxWheel1, 
    FOrientedBox &BboxWheel2, FOrientedBox &BboxWheel3)
{
  TRACE_CPUPROFILER_EVENT_SCOPE(GenerateBenchmarkParticles);
  BenchParticles.reserve(100000);
  auto GenerateBoxParticles = [&](FOrientedBox &BboxWheel, std::vector<FParticle*> &ParticlesWheel)
  {
    ParticlesWheel.clear();
    FVector TileOrigin = FVector(0,0,0);
    FVector BoxSize = FVector(2*BboxWheel.ExtentX, 2*BboxWheel.ExtentY, BboxWheel.ExtentZ);
    uint32_t NumParticles_X = BoxSize.X / ParticleDiameter;
    uint32_t NumParticles_Y = BoxSize.Y / ParticleDiameter;
    uint32_t NumParticles_Z = BoxSize.Z / ParticleDiameter;
    UE_LOG(LogCarla, Log, TEXT("Generating (%d,%d,%d) particles"), 
        NumParticles_X,NumParticles_Y,NumParticles_Z);
    for(uint32_t i = 0; i < NumParticles_X; i++)
    {
      float XPos = i*ParticleDiameter;
      for(uint32_t j = 0; j < NumParticles_Y; j++)
      {
        float YPos = j*ParticleDiameter;
        for(uint32_t k = 0; k < NumParticles_Z; k++)
        {
          float ZPos = k*ParticleDiameter;
          FVector ParticlePosition = TileOrigin + FVector(XPos, YPos, ZPos);
          ParticlePosition = (ParticlePosition.X - BboxWheel.ExtentX) * BboxWheel0.AxisX +
                             (ParticlePosition.Y - BboxWheel.ExtentY) * BboxWheel0.AxisY +
                             (ParticlePosition.Z - BboxWheel.ExtentZ) * BboxWheel0.AxisZ + BboxWheel.Center;
          ParticlePosition = UEFrameToSI(ParticlePosition);
          BenchParticles.emplace_back(FParticle{ParticlePosition, FVector(0), ParticleDiameter/2.f});
          ParticlesWheel.emplace_back(&BenchParticles.back());
        }
      }
    }
  };
  GenerateBoxParticles(BboxWheel0, ParticlesWheel0);
  GenerateBoxParticles(BboxWheel1, ParticlesWheel1);
  GenerateBoxParticles(BboxWheel2, ParticlesWheel2);
  GenerateBoxParticles(BboxWheel3, ParticlesWheel3);

  UE_LOG(LogCarla, Log, TEXT("Generated %d particles"), BenchParticles.size());
}

void UCustomTerrainPhysicsComponent::RunNNPhysicsSimulation(
    ACarlaWheeledVehicle *Vehicle, float DeltaTime)
{
  TRACE_CPUPROFILER_EVENT_SCOPE(RunNNPhysicsSimulation);
  #ifdef WITH_PYTORCH
  FTransform VehicleTransform = Vehicle->GetTransform();
  FVector WheelPosition0 = VehicleTransform.TransformPosition(FVector(140, -70, 40));
  FVector WheelPosition1 = VehicleTransform.TransformPosition(FVector(140, 70, 40));
  FVector WheelPosition2 = VehicleTransform.TransformPosition(FVector(-140, -70, 40));
  FVector WheelPosition3 = VehicleTransform.TransformPosition(FVector(-140, 70, 40));
  if(LargeMapManager)
  {
    WheelPosition0 = LargeMapManager->LocalToGlobalLocation(WheelPosition0);
    WheelPosition1 = LargeMapManager->LocalToGlobalLocation(WheelPosition1);
    WheelPosition2 = LargeMapManager->LocalToGlobalLocation(WheelPosition2);
    WheelPosition3 = LargeMapManager->LocalToGlobalLocation(WheelPosition3);
  }
  FOrientedBox BboxWheel0;
  BboxWheel0.AxisX = VehicleTransform.GetUnitAxis(EAxis::X);
  BboxWheel0.AxisY = VehicleTransform.GetUnitAxis(EAxis::Y);
  BboxWheel0.AxisZ = VehicleTransform.GetUnitAxis(EAxis::Z);
  BboxWheel0.Center = WheelPosition0 + FVector(0,0,-TireRadius);
  BboxWheel0.ExtentX = BoxSearchForwardDistance;
  BboxWheel0.ExtentY = BoxSearchLateralDistance;
  BboxWheel0.ExtentZ = BoxSearchDepthDistance;
  FOrientedBox BboxWheel1 = BboxWheel0;
  BboxWheel1.Center = WheelPosition1 + FVector(0,0,-TireRadius);
  FOrientedBox BboxWheel2 = BboxWheel0;
  BboxWheel2.Center = WheelPosition2 + FVector(0,0,-TireRadius);
  FOrientedBox BboxWheel3 = BboxWheel0;
  BboxWheel3.Center = WheelPosition3 + FVector(0,0,-TireRadius);
  if (DrawDebugInfo)
  {
    DrawOrientedBox(GetWorld(), {BboxWheel0, BboxWheel1, BboxWheel2, BboxWheel3});
  }

  std::vector<FParticle*> ParticlesWheel0, ParticlesWheel1, ParticlesWheel2, ParticlesWheel3;
  {
    TRACE_CPUPROFILER_EVENT_SCOPE(ParticleSearch);
    auto GetAndFilterParticlesInBox = 
        [&] (FOrientedBox& OBox) -> std::vector<FParticle*>
    {
      std::vector<FParticle*> Particles;
      Particles = SparseMap.GetParticlesInBox(OBox);
      LimitParticlesPerWheel(Particles);
      return Particles;
    };
    auto FutureParticles0 = Async(EAsyncExecution::ThreadPool, 
        [&]() {return GetAndFilterParticlesInBox(BboxWheel0);});
    auto FutureParticles2 = Async(EAsyncExecution::ThreadPool, 
        [&]() {return GetAndFilterParticlesInBox(BboxWheel2);});
    auto FutureParticles1 = Async(EAsyncExecution::ThreadPool, 
        [&]() {return GetAndFilterParticlesInBox(BboxWheel1);});
    auto FutureParticles3 = Async(EAsyncExecution::ThreadPool, 
        [&]() {return GetAndFilterParticlesInBox(BboxWheel3);});
    ParticlesWheel0 = FutureParticles0.Get();
    ParticlesWheel2 = FutureParticles2.Get();
    ParticlesWheel1 = FutureParticles1.Get();
    ParticlesWheel3 = FutureParticles3.Get();
  }

  std::vector<FParticle> BenchParticles;
  if(bBenchMark)
  {
    GenerateBenchmarkParticles(BenchParticles, 
        ParticlesWheel0, ParticlesWheel1, ParticlesWheel2, ParticlesWheel3,
        BboxWheel0, BboxWheel1, BboxWheel2, BboxWheel3);
    UE_LOG(LogCarla, Log, TEXT("Generated %d particles"), BenchParticles.size());
  }

  if(DrawDebugInfo)
  {
    DrawParticles(GetWorld(), ParticlesWheel0);
    DrawParticles(GetWorld(), ParticlesWheel1);
    DrawParticles(GetWorld(), ParticlesWheel2);
    DrawParticles(GetWorld(), ParticlesWheel3);
    DrawTiles(GetWorld(), SparseMap.GetIntersectingTiles(BboxWheel0), BboxWheel0.Center.Z);
    DrawTiles(GetWorld(), SparseMap.GetIntersectingTiles(BboxWheel1), BboxWheel1.Center.Z);
    DrawTiles(GetWorld(), SparseMap.GetIntersectingTiles(BboxWheel2), BboxWheel2.Center.Z);
    DrawTiles(GetWorld(), SparseMap.GetIntersectingTiles(BboxWheel3), BboxWheel3.Center.Z);
  }
  //UE_LOG(LogCarla, Log, TEXT("Found %d particles in wheel 0 %s"), ParticlesWheel0.size(), *WheelPosition0.ToString());
  //UE_LOG(LogCarla, Log, TEXT("Found %d particles in wheel 1 %s"), ParticlesWheel1.size(), *WheelPosition1.ToString());
  //UE_LOG(LogCarla, Log, TEXT("Found %d particles in wheel 2 %s"), ParticlesWheel2.size(), *WheelPosition2.ToString());
  //UE_LOG(LogCarla, Log, TEXT("Found %d particles in wheel 3 %s"), ParticlesWheel3.size(), *WheelPosition3.ToString());
  if(ParticlesWheel0.size())
    UE_LOG(LogCarla, Log, 
        TEXT("Wheel0 pos %s particle pos %s"), *(UEFrameToSI(WheelPosition0)).ToString(), *(ParticlesWheel0[0]->Position.ToString()));
  
  TArray<float> ParticlePos0, ParticleVel0, ParticlePos1, ParticleVel1,
                ParticlePos2, ParticleVel2, ParticlePos3, ParticleVel3;
  TArray<float> WheelPos0, WheelOrient0, WheelLinVel0, WheelAngVel0;
  TArray<float> WheelPos1, WheelOrient1, WheelLinVel1, WheelAngVel1;
  TArray<float> WheelPos2, WheelOrient2, WheelLinVel2, WheelAngVel2;
  TArray<float> WheelPos3, WheelOrient3, WheelLinVel3, WheelAngVel3;
  {
    TRACE_CPUPROFILER_EVENT_SCOPE(SetUpArrays);
    SetUpParticleArrays(ParticlesWheel0, ParticlePos0, ParticleVel0);
    SetUpParticleArrays(ParticlesWheel1, ParticlePos1, ParticleVel1);
    SetUpParticleArrays(ParticlesWheel2, ParticlePos2, ParticleVel2);
    SetUpParticleArrays(ParticlesWheel3, ParticlePos3, ParticleVel3);

    SetUpWheelArrays(Vehicle, 0, WheelPos0, WheelOrient0, WheelLinVel0, WheelAngVel0);
    SetUpWheelArrays(Vehicle, 1, WheelPos1, WheelOrient1, WheelLinVel1, WheelAngVel1);
    SetUpWheelArrays(Vehicle, 2, WheelPos2, WheelOrient2, WheelLinVel2, WheelAngVel2);
    SetUpWheelArrays(Vehicle, 3, WheelPos3, WheelOrient3, WheelLinVel3, WheelAngVel3);
  }

  carla::learning::WheelInput Wheel0 {
      static_cast<int>(ParticlesWheel0.size()), 
      ParticlePos0.GetData(), ParticleVel0.GetData(),
      WheelPos0.GetData(), WheelOrient0.GetData(),
      WheelLinVel0.GetData(), WheelAngVel0.GetData()};
  carla::learning::WheelInput Wheel1 {
      static_cast<int>(ParticlesWheel1.size()), 
      ParticlePos1.GetData(), ParticleVel1.GetData(),
      WheelPos1.GetData(), WheelOrient1.GetData(),
      WheelLinVel1.GetData(), WheelAngVel1.GetData()};
  carla::learning::WheelInput Wheel2 {
      static_cast<int>(ParticlesWheel2.size()), 
      ParticlePos2.GetData(), ParticleVel2.GetData(),
      WheelPos2.GetData(), WheelOrient2.GetData(),
      WheelLinVel2.GetData(), WheelAngVel2.GetData()};
  carla::learning::WheelInput Wheel3 {
      static_cast<int>(ParticlesWheel3.size()), 
      ParticlePos3.GetData(), ParticleVel3.GetData(),
      WheelPos3.GetData(), WheelOrient3.GetData(),
      WheelLinVel3.GetData(), WheelAngVel3.GetData()};

  const FVehicleControl& VehicleControl = Vehicle->GetVehicleControl();
  carla::learning::Inputs NNInput {Wheel0,Wheel1,Wheel2,Wheel3, 
      VehicleControl.Steer, VehicleControl.Throttle, VehicleControl.Brake, 
      NNVerbose};
  if (VehicleControl.bReverse)
  {
    NNInput.throttle *= -1;
  }
  TerramechanicsModel.SetInputs(NNInput);
  {
    TRACE_CPUPROFILER_EVENT_SCOPE(RunModel);
    if(bUseCUDAModel)
    {
      TerramechanicsModel.ForwardCUDATensors();
    }
    else if(bUseDynamicModel)
    {
      TerramechanicsModel.ForwardDynamic();
    }
    else 
    {
      TerramechanicsModel.Forward();
    }
  }
  carla::learning::Outputs& Output = TerramechanicsModel.GetOutputs();

  if(bUpdateParticles)
  {

    {
      TRACE_CPUPROFILER_EVENT_SCOPE(RemoveParticlesFromOrderedContainer);
      RemoveParticlesFromOrderedContainer( ParticlesWheel0 );
      RemoveParticlesFromOrderedContainer( ParticlesWheel1 );
      RemoveParticlesFromOrderedContainer( ParticlesWheel2 );
      RemoveParticlesFromOrderedContainer( ParticlesWheel3 );
    }
    {
      TRACE_CPUPROFILER_EVENT_SCOPE(UpdateParticles);
      UpdateParticles(ParticlesWheel0, Output.wheel0._particle_forces, DeltaTime);
      UpdateParticles(ParticlesWheel1, Output.wheel1._particle_forces, DeltaTime);
      UpdateParticles(ParticlesWheel2, Output.wheel2._particle_forces, DeltaTime);
      UpdateParticles(ParticlesWheel3, Output.wheel3._particle_forces, DeltaTime);
    }
    if (DrawDebugInfo)
    {
      FLinearColor Color(1.0,0.0,1.0,1.0);
      DrawParticles(GetWorld(), ParticlesWheel0, Color);
      DrawParticles(GetWorld(), ParticlesWheel1, Color);
      DrawParticles(GetWorld(), ParticlesWheel2, Color);
      DrawParticles(GetWorld(), ParticlesWheel3, Color);
    }
    {
      TRACE_CPUPROFILER_EVENT_SCOPE(AddParticles);
      AddParticlesToOrderedContainer( ParticlesWheel0 );
      AddParticlesToOrderedContainer( ParticlesWheel1 );
      AddParticlesToOrderedContainer( ParticlesWheel2 );
      AddParticlesToOrderedContainer( ParticlesWheel3 );
    }
    {
      TRACE_CPUPROFILER_EVENT_SCOPE(UCustomTerrainPhysicsComponent::UpdateTilesHeightMaps);
      UpdateTilesHeightMapsInRadius(LastUpdatedPosition, 4);
    }
  }

  if(bUseMeanAcceleration)
  {
    ApplyMeanAccelerationToVehicle(Vehicle, 
        ForceMulFactor*SIToUEFrame(FVector(
            Output.wheel0.wheel_forces_x,
            Output.wheel0.wheel_forces_y,
            Output.wheel0.wheel_forces_z)),
        ForceMulFactor*SIToUEFrame(FVector(
            Output.wheel1.wheel_forces_x,
            Output.wheel1.wheel_forces_y,
            Output.wheel1.wheel_forces_z)),
        ForceMulFactor*SIToUEFrame(FVector(
            Output.wheel2.wheel_forces_x,
            Output.wheel2.wheel_forces_y,
            Output.wheel2.wheel_forces_z)),
        ForceMulFactor*SIToUEFrame(FVector(
            Output.wheel3.wheel_forces_x,
            Output.wheel3.wheel_forces_y,
            Output.wheel3.wheel_forces_z)));
  }
  else
  {
    ApplyForcesToVehicle(Vehicle, 
        ForceMulFactor*SIToUEFrame(FVector(
            Output.wheel0.wheel_forces_x,
            Output.wheel0.wheel_forces_y,
            Output.wheel0.wheel_forces_z)),
        ForceMulFactor*SIToUEFrame(FVector(
            Output.wheel1.wheel_forces_x,
            Output.wheel1.wheel_forces_y,
            Output.wheel1.wheel_forces_z)),
        ForceMulFactor*SIToUEFrame(FVector(
            Output.wheel2.wheel_forces_x,
            Output.wheel2.wheel_forces_y,
            Output.wheel2.wheel_forces_z)),
        ForceMulFactor*SIToUEFrame(FVector(
            Output.wheel3.wheel_forces_x,
            Output.wheel3.wheel_forces_y,
            Output.wheel3.wheel_forces_z)),
        ForceMulFactor*MToCM*SIToUEFrame(FVector(
            Output.wheel0.wheel_torque_x,
            Output.wheel0.wheel_torque_y,
            Output.wheel0.wheel_torque_z)),
        ForceMulFactor*MToCM*SIToUEFrame(FVector(
            Output.wheel1.wheel_torque_x,
            Output.wheel1.wheel_torque_y,
            Output.wheel1.wheel_torque_z)),
        ForceMulFactor*MToCM*SIToUEFrame(FVector(
            Output.wheel2.wheel_torque_x,
            Output.wheel2.wheel_torque_y,
            Output.wheel2.wheel_torque_z)),
        ForceMulFactor*MToCM*SIToUEFrame(FVector(
            Output.wheel3.wheel_torque_x,
            Output.wheel3.wheel_torque_y,
            Output.wheel3.wheel_torque_z)));
  }
  #endif
}

void UCustomTerrainPhysicsComponent::UpdateParticles(
    std::vector<FParticle*> Particles, std::vector<float> Forces,
    float DeltaTime)
{
  TRACE_CPUPROFILER_EVENT_SCOPE(UpdateParticles);
  UE_LOG(LogCarla, Log, TEXT("%d vs %d"), Particles.size(), Forces.size()/3);
  for (size_t i = 0; i < Particles.size(); i++)
  {
    FVector Force = FVector(Forces[3*i + 0], Forces[3*i + 1], Forces[3*i + 2]) * ParticleForceMulFactor;
    FParticle* P = Particles[i];
    FVector Acceleration = Force;
    P->Velocity = P->Velocity + Acceleration*DeltaTime;
    P->Position = P->Position + P->Velocity*DeltaTime;
  }
}

void UCustomTerrainPhysicsComponent::UpdateParticlesDebug( std::vector<FParticle*> Particles)
{
  TRACE_CPUPROFILER_EVENT_SCOPE(UpdateParticles);
  float DeltaTime = GetWorld()->GetDeltaSeconds();
  for (size_t i = 0; i < Particles.size(); i++)
  {
    FVector Force = FVector( 0, 0, FMath::RandRange(-1.0f, 1.0f));
    FParticle* P = Particles[i];
    FVector Acceleration = Force;
    P->Velocity = P->Velocity + Acceleration*DeltaTime;
    P->Position = P->Position + P->Velocity*DeltaTime;
  }
}

void UCustomTerrainPhysicsComponent::UpdateTilesHeightMaps(
    const std::vector<FParticle*>& Particles)
{
  TRACE_CPUPROFILER_EVENT_SCOPE(UpdateTilesHeightMaps);

  uint32_t PartialHeightMapSize = 
      SparseMap.GetTileSize() * TextureToUpdate->GetSizeX() / (2*TextureRadius);
  float InverseTileSize = 1.f/SparseMap.GetTileSize();
  float Transformation = InverseTileSize * PartialHeightMapSize;
  float ParticlesInARowInHeightMap = TextureToUpdate->GetSizeX() / (TextureRadius * 2);
  for (size_t i = 0; i < Particles.size(); i++)
  {
    const FParticle* P = Particles[i];
    uint64_t TileId = SparseMap.GetTileId(P->Position);
    FDenseTile& CurrentTile = SparseMap.GetTile(TileId);
    FDVector TilePosition = CurrentTile.TilePosition;
    FDVector ParticleLocalPosition = P->Position - TilePosition;
    FIntVector HeightMapCoords = FIntVector(
        ParticleLocalPosition.X * Transformation,
        ParticleLocalPosition.Y * Transformation, 0);

    HeightMapCoords.X = std::min( std::max( HeightMapCoords.X, 0) , static_cast<int>(PartialHeightMapSize-1));
    HeightMapCoords.Y = std::min( std::max( HeightMapCoords.Y, 0) , static_cast<int>(PartialHeightMapSize-1));
    uint32_t Index = HeightMapCoords.Y * PartialHeightMapSize + HeightMapCoords.X;
    // Compare to the current value, if higher replace 
    if( P->Position.Z > CurrentTile.ParticlesHeightMap[Index] )
      CurrentTile.ParticlesHeightMap[Index] = P->Position.Z;
  }
}

void UCustomTerrainPhysicsComponent::RemoveParticlesFromOrderedContainer(
    const std::vector<FParticle*>& Particles)
{
  TRACE_CPUPROFILER_EVENT_SCOPE(RemoveParticlesFromOrderedContainer);
  
  uint32_t PartialHeightMapSize = 
      SparseMap.GetTileSize() * TextureToUpdate->GetSizeX() / (2*TextureRadius);
  float InverseTileSize = 1.f/SparseMap.GetTileSize();
  float Transformation = InverseTileSize * PartialHeightMapSize;
  float ParticlesInARowInHeightMap = TextureToUpdate->GetSizeX() / (TextureRadius * 2);
  for (size_t i = 0; i < Particles.size(); i++)
  {
    // FParticle* P = Particles[i];
    // FIntVector TilePosition;
    // TilePosition.X = std::floor( P->Position.X / TileSize );
    // TilePosition.Y = std::floor( P->Position.Y / TileSize );
  
    // FDenseTile& CurrentTile = SparseMap.GetTile(TilePosition.X , TilePosition.Y);
    // CurrentTile.bHeightmapNeedToUpdate = true;
    // // We need to find local position of particle
    // FDVector ParticleLocalPosition = P->Position - TilePosition;
    // // Recalculate position to get it into heightmap coords
    // ParticleLocalPosition.X /= ( SparseMap.GetTileSize() );
    // ParticleLocalPosition.Y /= ( SparseMap.GetTileSize() );
    // ParticleLocalPosition.X *= ( ParticlesInARowInHeightMap );
    // ParticleLocalPosition.Y *= ( ParticlesInARowInHeightMap );

    // uint32_t Index = ParticleLocalPosition.Y * ParticlesInARowInHeightMap + ParticleLocalPosition.X;

    const FParticle* P = Particles[i];
    uint64_t TileId = SparseMap.GetTileId(P->Position);
    FDenseTile& CurrentTile = SparseMap.GetTile(TileId);
    FDVector TilePosition = CurrentTile.TilePosition;
    FDVector ParticleLocalPosition = P->Position - TilePosition;
    FIntVector HeightMapCoords = FIntVector(
        ParticleLocalPosition.X * Transformation,
        ParticleLocalPosition.Y * Transformation, 0);
    
    HeightMapCoords.X = std::min( std::max( HeightMapCoords.X, 0) , static_cast<int>(PartialHeightMapSize-1));
    HeightMapCoords.Y = std::min( std::max( HeightMapCoords.Y, 0) , static_cast<int>(PartialHeightMapSize-1));
    // uint32_t Index = std::floor(ParticleLocalPosition.Y) * PartialHeightMapSize + std::floor(ParticleLocalPosition.X);
    uint32_t Index = HeightMapCoords.Y * PartialHeightMapSize + HeightMapCoords.X;
    CurrentTile.ParticlesZOrdered[Index].erase(P->Position.Z);
  }
}

void UCustomTerrainPhysicsComponent::AddParticlesToOrderedContainer(
    const std::vector<FParticle*>& Particles)
{
  TRACE_CPUPROFILER_EVENT_SCOPE(AddParticlesToOrderedContainer);
  
    uint32_t PartialHeightMapSize = 
      SparseMap.GetTileSize() * TextureToUpdate->GetSizeX() / (2*TextureRadius);
  float InverseTileSize = 1.f/SparseMap.GetTileSize();
  float Transformation = InverseTileSize * PartialHeightMapSize;
  float ParticlesInARowInHeightMap = TextureToUpdate->GetSizeX() / (TextureRadius * 2);
  for (size_t i = 0; i < Particles.size(); i++)
  {
    const FParticle* P = Particles[i];
    uint64_t TileId = SparseMap.GetTileId(P->Position);
    FDenseTile& CurrentTile = SparseMap.GetTile(TileId);
    FDVector TilePosition = CurrentTile.TilePosition;
    FDVector ParticleLocalPosition = P->Position - TilePosition;
    FIntVector HeightMapCoords = FIntVector(
        ParticleLocalPosition.X * Transformation,
        ParticleLocalPosition.Y * Transformation, 0);
    
    HeightMapCoords.X = std::min( std::max( HeightMapCoords.X, 0) , static_cast<int>(PartialHeightMapSize-1));
    HeightMapCoords.Y = std::min( std::max( HeightMapCoords.Y, 0) , static_cast<int>(PartialHeightMapSize-1));
    uint32_t Index = HeightMapCoords.Y * PartialHeightMapSize + HeightMapCoords.X;
    CurrentTile.ParticlesZOrdered[Index].insert(P->Position.Z);
  }
}

void UCustomTerrainPhysicsComponent::UpdateTilesHeightMapsInRadius(FDVector Position, uint32 Rad )
{
  TRACE_CPUPROFILER_EVENT_SCOPE(UpdateTilesHeightMapsInRadius);

  uint64_t TileId = SparseMap.GetTileId(Position);
  uint32_t Tile_X = (uint32_t)(TileId >> 32);
  uint32_t Tile_Y = (uint32_t)(TileId & (uint32_t)(~0));
  uint32_t RadiusInTiles = (Rad/TileSize);

  FDVector Extension = UEFrameToSI(WorldSize);
  uint32_t MinX = Tile_X - RadiusInTiles;
  uint32_t MinY = Tile_Y - RadiusInTiles;
  uint32_t MaxX = Tile_X + RadiusInTiles;
  uint32_t MaxY = Tile_Y + RadiusInTiles;
  
  for( uint32_t X = MinX; X <= MaxX; ++X )
  {
    for( uint32_t Y = MinY; Y <= MaxY; ++Y )
    {
      uint64_t CurrentTileId = SparseMap.GetTileId(X,Y);
      
      if( SparseMap.Map.count(CurrentTileId) )
      {
        SparseMap.GetTile(X, Y).UpdateLocalHeightmap();
      }
    }
  }

}

void UCustomTerrainPhysicsComponent::ApplyForcesToVehicle(
    ACarlaWheeledVehicle *Vehicle,
    FVector ForceWheel0, FVector ForceWheel1, FVector ForceWheel2, FVector ForceWheel3,
    FVector TorqueWheel0, FVector TorqueWheel1, FVector TorqueWheel2, FVector TorqueWheel3)
{
  TRACE_CPUPROFILER_EVENT_SCOPE(UCustomTerrainPhysicsComponent::ApplyForcesToVehicle);

  FTransform VehicleTransform = Vehicle->GetTransform();
  FVector WheelPosition0 = VehicleTransform.TransformPosition(FVector(140, -70, 40));
  FVector WheelPosition1 = VehicleTransform.TransformPosition(FVector(140, 70, 40));
  FVector WheelPosition2 = VehicleTransform.TransformPosition(FVector(-140, -70, 40));
  FVector WheelPosition3 = VehicleTransform.TransformPosition(FVector(-140, 70, 40));
  UPrimitiveComponent* PrimitiveComponent = 
      Cast<UPrimitiveComponent>(Vehicle->GetRootComponent());
  if (!PrimitiveComponent)
  {
    UE_LOG(LogCarla, Error, TEXT("ApplyForcesToVehicle Vehicle does not contain UPrimitiveComponent"));
    return;
  }
  if(bDisableVehicleGravity && PrimitiveComponent->IsGravityEnabled())
  {
    PrimitiveComponent->SetEnableGravity(false);
  }
  ForceWheel0 = ForceWheel0.GetClampedToMaxSize(MaxForceMagnitude);
  ForceWheel1 = ForceWheel1.GetClampedToMaxSize(MaxForceMagnitude);
  ForceWheel2 = ForceWheel2.GetClampedToMaxSize(MaxForceMagnitude);
  ForceWheel3 = ForceWheel3.GetClampedToMaxSize(MaxForceMagnitude);

  if(bUseImpulse)
  {
    PrimitiveComponent->AddImpulseAtLocation(ForceWheel0, WheelPosition0);
    PrimitiveComponent->AddImpulseAtLocation(ForceWheel1, WheelPosition1);
    PrimitiveComponent->AddImpulseAtLocation(ForceWheel2, WheelPosition2);
    PrimitiveComponent->AddImpulseAtLocation(ForceWheel3, WheelPosition3);
  }
  else
  {
    PrimitiveComponent->AddForceAtLocationLocal(ForceWheel0, FVector(140, -70, 40));
    PrimitiveComponent->AddForceAtLocationLocal(ForceWheel1, FVector(140, 70, 40));
    PrimitiveComponent->AddForceAtLocationLocal(ForceWheel2, FVector(-140, -70, 40));
    PrimitiveComponent->AddForceAtLocationLocal(ForceWheel3, FVector(-140, 70, 40));
  }

  PrimitiveComponent->AddTorqueInRadians(TorqueWheel0);
  PrimitiveComponent->AddTorqueInRadians(TorqueWheel1);
  PrimitiveComponent->AddTorqueInRadians(TorqueWheel2);
  PrimitiveComponent->AddTorqueInRadians(TorqueWheel3);
  if (DrawDebugInfo && bShowForces)
  {
    float LifeTime = 0.3f;
    bool bPersistentLines = false;
    bool bDepthIsForeground = (0 == SDPG_Foreground);
    UWorld * World = GetWorld();
    ULineBatchComponent* LineBatcher = 
        (World ? (bDepthIsForeground ? World->ForegroundLineBatcher : 
        (( bPersistentLines || (LifeTime > 0.f) ) ? World->PersistentLineBatcher : World->LineBatcher)) : nullptr);
    if (!LineBatcher)
    {
      UE_LOG(LogCarla, Error, TEXT("Missing linebatcher"));
    }
    LineBatcher->DrawLine(WheelPosition0 + FVector(0,0,50),
        WheelPosition0 + FVector(0,0,50)+ ForceWheel0.GetSafeNormal()*(5 + ForceMulFactor*10*ForceWheel0.Size()),
        FLinearColor(0.0,1.0,0.0), 0, 3.0, 0.3);
    LineBatcher->DrawLine(WheelPosition1 + FVector(0,0,50),
        WheelPosition1 + FVector(0,0,50)+ ForceWheel1.GetSafeNormal()*(5 + ForceMulFactor*10*ForceWheel1.Size()),
        FLinearColor(0.0,1.0,0.0), 0, 3.0, 0.3);
    LineBatcher->DrawLine(WheelPosition2 + FVector(0,0,50),
        WheelPosition2 + FVector(0,0,50)+ ForceWheel2.GetSafeNormal()*(5 + ForceMulFactor*10*ForceWheel2.Size()),
        FLinearColor(0.0,1.0,0.0), 0, 3.0, 0.3);
    LineBatcher->DrawLine(WheelPosition3 + FVector(0,0,50),
        WheelPosition3 + FVector(0,0,50)+ ForceWheel3.GetSafeNormal()*(5 + ForceMulFactor*10*ForceWheel3.Size()),
        FLinearColor(0.0,1.0,0.0), 0, 3.0, 0.3);
  }
  /*
  UE_LOG(LogCarla, Log, TEXT("Forces0 %s"), 
      *ForceWheel0.ToString());
  UE_LOG(LogCarla, Log, TEXT("Forces1 %s"), 
      *ForceWheel1.ToString());
  UE_LOG(LogCarla, Log, TEXT("Forces2 %s"), 
      *ForceWheel2.ToString());
  UE_LOG(LogCarla, Log, TEXT("Forces3 %s"), 
      *ForceWheel3.ToString());
  UE_LOG(LogCarla, Log, TEXT("Torque0 %s"), 
      *TorqueWheel0.ToString());
  UE_LOG(LogCarla, Log, TEXT("Torque1 %s"), 
      *TorqueWheel1.ToString());
  UE_LOG(LogCarla, Log, TEXT("Torque2 %s"), 
      *TorqueWheel2.ToString());
  UE_LOG(LogCarla, Log, TEXT("Torque3 %s"), 
      *TorqueWheel3.ToString());
  */
}

void UCustomTerrainPhysicsComponent::ApplyMeanAccelerationToVehicle(
      ACarlaWheeledVehicle *Vehicle,
      FVector ForceWheel0, FVector ForceWheel1, FVector ForceWheel2, FVector ForceWheel3)
{
  TRACE_CPUPROFILER_EVENT_SCOPE(UCustomTerrainPhysicsComponent::ApplyForcesToVehicle);
  FVector MeanAcceleration = (ForceWheel0 + ForceWheel1 + ForceWheel2 + ForceWheel3)/4.f;
  UPrimitiveComponent* PrimitiveComponent = 
      Cast<UPrimitiveComponent>(Vehicle->GetRootComponent());
  if (!PrimitiveComponent)
  {
    UE_LOG(LogCarla, Error, TEXT("ApplyMeanAccelerationToVehicle Vehicle does not contain UPrimitiveComponent"));
    return;
  }
  if(bDisableVehicleGravity && PrimitiveComponent->IsGravityEnabled())
  {
    PrimitiveComponent->SetEnableGravity(false);
  }
  PrimitiveComponent->AddForce(MeanAcceleration, FName(""), true);

  if (DrawDebugInfo && bShowForces)
  {
    float LifeTime = 0.3f;
    bool bPersistentLines = false;
    bool bDepthIsForeground = (0 == SDPG_Foreground);
    UWorld * World = GetWorld();
    ULineBatchComponent* LineBatcher = 
        (World ? (bDepthIsForeground ? World->ForegroundLineBatcher : 
        (( bPersistentLines || (LifeTime > 0.f) ) ? World->PersistentLineBatcher : World->LineBatcher)) : nullptr);
    if (!LineBatcher)
    {
      UE_LOG(LogCarla, Error, TEXT("Missing linebatcher"));
    }
    LineBatcher->DrawLine(PrimitiveComponent->GetComponentLocation() + FVector(0,0,200),
        PrimitiveComponent->GetComponentLocation() + FVector(0,0,200)+ MeanAcceleration.GetSafeNormal()*(1 + MeanAcceleration.Size()),
        FLinearColor(0.0,1.0,0.0), 0, 3.0, 0.3);
  }
}

TArray<FVector> UCustomTerrainPhysicsComponent::GetParticlesInRadius(FVector Position, float Radius)
{
  std::vector<FParticle*> Particles = SparseMap.GetParticlesInRadius(UEFrameToSI(Position), Radius*CMToM);
  TArray<FVector> ParticlePositions;
  for(FParticle* Particle : Particles)
  {
    ParticlePositions.Add(SIToUEFrame(Particle->Position.ToFVector()));
  }
  return ParticlePositions;
}

TArray<FVector> UCustomTerrainPhysicsComponent::GetParticlesInTileRadius(FVector Position, float Radius)
{
  std::vector<FParticle*> Particles = SparseMap.GetParticlesInTileRadius(UEFrameToSI(Position), Radius*CMToM);
  TArray<FVector> ParticlePositions;
  for(FParticle* Particle : Particles)
  {
    ParticlePositions.Add(SIToUEFrame(Particle->Position.ToFVector()));
  }
  return ParticlePositions;
}


FVector UCustomTerrainPhysicsComponent::GetTileCenter(FVector Position)
{
  return SIToUEFrame(
      SparseMap.GetTilePosition(
          SparseMap.GetTileId(
              UEFrameToSI(Position))).ToFVector());
}

void UCustomTerrainPhysicsComponent::SetUpParticleArrays(std::vector<FParticle*>& ParticlesIn, 
    TArray<float>& ParticlePosOut, 
    TArray<float>& ParticleVelOut)
{
  ParticlePosOut.Empty();
  ParticleVelOut.Empty();
  ParticlePosOut.Reserve(ParticlesIn.size()*3);
  ParticleVelOut.Reserve(ParticlesIn.size()*3);
  for(FParticle* Particle : ParticlesIn)
  {
    ParticlePosOut.Add(static_cast<float>(Particle->Position.X));
    ParticlePosOut.Add(static_cast<float>(Particle->Position.Y));
    ParticlePosOut.Add(static_cast<float>(Particle->Position.Z));
    ParticleVelOut.Add(Particle->Velocity.X);
    ParticleVelOut.Add(Particle->Velocity.Y);
    ParticleVelOut.Add(Particle->Velocity.Z);
  }
}

void UCustomTerrainPhysicsComponent::SetUpWheelArrays(ACarlaWheeledVehicle *Vehicle, int WheelIdx,
      TArray<float>& WheelPos, 
      TArray<float>& WheelOrientation, 
      TArray<float>& WheelLinearVelocity, 
      TArray<float>& WheelAngularVelocity)
{
  FTransform VehicleTransform = Vehicle->GetTransform();
  FVector Position;
  //placeholder
  switch (WheelIdx)
  {
    case 0:
      Position = VehicleTransform.TransformPosition(FVector(140, -70, 40));
      break;
    case 1:
      Position = VehicleTransform.TransformPosition(FVector(140, 70, 40));
      break;
    case 2:
      Position = VehicleTransform.TransformPosition(FVector(-140, -70, 40));
      break;
    case 3:
    default:
      Position = VehicleTransform.TransformPosition(FVector(-140, 70, 40));
      break;
  }
  if(LargeMapManager)
  {
    Position = LargeMapManager->LocalToGlobalLocation(Position);
  }
  Position = UEFrameToSI(Position);
  FVector Velocity = UEFrameToSI(Vehicle->GetVelocity());
  WheelPos = {Position.X, Position.Y, Position.Z};
  FQuat Quat = VehicleTransform.GetRotation();
  float sin = FMath::Sin(Quat.W/2.f);
  WheelOrientation = {FMath::Cos(Quat.W/2.f),sin*Quat.X,sin*Quat.Y,sin*Quat.Z};
  WheelLinearVelocity = {Velocity.X, Velocity.Y, Velocity.Z};
  FVector LeftVector = -Quat.GetRightVector();
  LeftVector = LeftVector*(Velocity.Size()/(CMToM*TireRadius));
  WheelAngularVelocity = {LeftVector.X,LeftVector.Y,LeftVector.Z};
}

void UCustomTerrainPhysicsComponent::AddForces(
    const TArray<FForceAtLocation> &Forces)
{
  for (const FForceAtLocation& Force : Forces)
  {
    ForcesToApply.Add(Force);
  }
}

void UCustomTerrainPhysicsComponent::ApplyForces()
{
  for (const FForceAtLocation& Force : ForcesToApply)
  {
    RootComponent->AddForceAtLocationLocal(Force.Force, Force.Location);
  }
  ForcesToApply.Empty();
}

void UCustomTerrainPhysicsComponent::UpdateMaps(
    FVector Position, float RadiusX, float RadiusY, float CacheRadiusX, float CacheRadiusY)
{
  SparseMap.UpdateMaps(UEFrameToSI(Position), UEFrameToSI(RadiusX), UEFrameToSI(RadiusY), 
      UEFrameToSI(CacheRadiusX), UEFrameToSI(CacheRadiusY));
}

void UCustomTerrainPhysicsComponent::LoadTilesAtPosition(FVector Position, float RadiusX, float RadiusY)
{
  SparseMap.LoadTilesAtPositionFromCache( UEFrameToSI(Position), UEFrameToSI(RadiusX), UEFrameToSI(RadiusY) );
}

void UCustomTerrainPhysicsComponent::UnloadTilesAtPosition(FVector Position, float RadiusX, float RadiusY)
{
  SparseMap.UnLoadTilesAtPositionToCache( UEFrameToSI(Position), UEFrameToSI(RadiusX), UEFrameToSI(RadiusY) );
}

void UCustomTerrainPhysicsComponent::ReloadCache(FVector Position, float RadiusX, float RadiusY)
{
  if( MPCInstance ){
    MPCInstance->SetVectorParameterValue("CacheLastUpdatedPosition", Position);
    CachePosition = Position;
  }

  SparseMap.ReloadCache(UEFrameToSI(Position), UEFrameToSI(RadiusX), UEFrameToSI(RadiusY));
}

FTilesWorker::FTilesWorker(UCustomTerrainPhysicsComponent* TerrainComp, FVector NewPosition, float NewRadiusX, float NewRadiusY )
{
  CustomTerrainComp = TerrainComp;
  Position = NewPosition;
  RadiusX = NewRadiusX;
  RadiusY = NewRadiusY;
}

FTilesWorker::~FTilesWorker()
{
  CustomTerrainComp = nullptr;
}


uint32 FTilesWorker::Run(){

  FDateTime CacheCurrentTime = FDateTime::Now();
  FDateTime LoadTilesCurrentTime = FDateTime::Now();
  FDateTime UnloadTilesCurrentTime = FDateTime::Now();

  while(bShouldContinue){
    FVector LastPosition = CustomTerrainComp->LastUpdatedPosition;
    if(Position != LastPosition)
    {
      Position = LastPosition;
      CustomTerrainComp->UpdateMaps(CustomTerrainComp->LastUpdatedPosition,
          CustomTerrainComp->TileRadius.X, CustomTerrainComp->TileRadius.Y,
          CustomTerrainComp->CacheRadius.X, CustomTerrainComp->CacheRadius.Y);
    }
    if(!bShouldContinue)
    {
      break;
    }
    // if( ( FDateTime::Now() - LoadTilesCurrentTime ).GetTotalMilliseconds() > CustomTerrainComp->TimeToTriggerLoadTiles ){
    //   CustomTerrainComp->LoadTilesAtPosition( CustomTerrainComp->LastUpdatedPosition, RadiusX, RadiusY );
    //   LoadTilesCurrentTime = FDateTime::Now();
    // }

    // if( ( FDateTime::Now() - UnloadTilesCurrentTime ).GetTotalMilliseconds() > CustomTerrainComp->TimeToTriggerUnLoadTiles ){
    //   CustomTerrainComp->UnloadTilesAtPosition( CustomTerrainComp->LastUpdatedPosition, RadiusX, RadiusY );
    //   UnloadTilesCurrentTime = FDateTime::Now();
    // }
    
    // if( ( FDateTime::Now() - LoadTilesCurrentTime ).GetTotalSeconds() > CustomTerrainComp->TimeToTriggerCacheReload ){
    //   UE_LOG(LogCarla, Warning, TEXT("Tiles Cache reloaded"));
    //   CustomTerrainComp->ReloadCache(CustomTerrainComp->LastUpdatedPosition, 
    //     CustomTerrainComp->CacheRadius.X, CustomTerrainComp->CacheRadius.Y);
    //   CacheCurrentTime = FDateTime::Now();
    // }
  }

  return 0;
}<|MERGE_RESOLUTION|>--- conflicted
+++ resolved
@@ -1382,8 +1382,6 @@
     float LimitY = LargeTextureToUpdate->GetSizeY();
     LargeData.Init(0, LimitX * LimitY);
   }
-<<<<<<< HEAD
-=======
 }
 
 void UCustomTerrainPhysicsComponent::UpdateLoadedTextureDataRegions()
@@ -1429,7 +1427,6 @@
       }
     }
   }
->>>>>>> 4cd40710
 }
 
 void UCustomTerrainPhysicsComponent::UpdateTextureData()
@@ -1465,11 +1462,7 @@
           if ( Data.IsValidIndex(AbsolutIndex) && LocalIndex + LocalOffset < ParticlesPositions.size() )
           {
             //Data[AbsolutIndex] = 127;
-<<<<<<< HEAD
-            Data[AbsolutIndex] = ParticlesPositions[LocalIndex + LocalOffset] + 127 + FMath::RandRange(-127, 127);
-=======
             Data[AbsolutIndex] = ParticlesPositions[LocalIndex + LocalOffset] + 127;
->>>>>>> 4cd40710
           }else{
             /*
             UE_LOG(LogCarla, Log, TEXT("Invalid Indices AbsolutIndex %d LocalIndex + LocalOffset %d"), AbsolutIndex, LocalIndex + LocalOffset);            
@@ -1947,7 +1940,7 @@
     }
     // SparseMap.Update(LastUpdatedPosition, TextureRadius, TextureRadius );
     SparseMap.LockMutex();
-    // RunNNPhysicsSimulation(Vehicle, DeltaTime);
+    RunNNPhysicsSimulation(Vehicle, DeltaTime);
     // if(bUpdateParticles)
     // {
     //   {
@@ -2017,10 +2010,11 @@
       // We set texture radius in cm as is UE4 default measure unit
       MPCInstance->SetScalarParameterValue("TextureRadius", TextureRadius * 100);
       MPCInstance->SetScalarParameterValue("LargeTextureRadius", TextureRadius * 100);
-<<<<<<< HEAD
-      MPCInstance->SetScalarParameterValue("EffectMultiplayer", EffectMultiplayer * 100);
+      MPCInstance->SetScalarParameterValue("EffectMultiplayer", EffectMultiplayer);
+      MPCInstance->SetScalarParameterValue("MinDisplacement",  MinDisplacement);
+      MPCInstance->SetScalarParameterValue("MaxDisplacement",  MinDisplacement);
       if(TextureToUpdate){
-        MPCInstance->SetScalarParameterValue("TexSizeX", EffectMultiplayer * 100); 
+        MPCInstance->SetScalarParameterValue("TexSizeX", TextureToUpdate->GetSizeX()); 
       } 
     }
     if(bUseDeformationPlane){
@@ -2035,26 +2029,6 @@
         DeformationPlaneActor->GetStaticMeshComponent()->SetMaterial( 0, DeformationPlaneMaterial );
         DeformationPlaneActor->GetRootComponent()->SetMobility(EComponentMobility::Movable);
         }
-=======
-      MPCInstance->SetScalarParameterValue("EffectMultiplayer", EffectMultiplayer);
-      MPCInstance->SetScalarParameterValue("MinDisplacement",  MinDisplacement);
-      MPCInstance->SetScalarParameterValue("MaxDisplacement",  MinDisplacement);
-      if(TextureToUpdate){
-        MPCInstance->SetScalarParameterValue("TexSizeX", TextureToUpdate->GetSizeX()); 
-      } 
-    }
-
-    if( DeformationPlaneActor ){
-      DeformationPlaneActor->SetActorLocation(LastUpdatedPosition, false, nullptr);
-    }else{
-      DeformationPlaneActor = GetWorld()->SpawnActor<AStaticMeshActor>();
-  
-      if( DeformationPlaneActor )
-      {
-      DeformationPlaneActor->GetStaticMeshComponent()->SetStaticMesh( DeformationPlaneMesh );
-      DeformationPlaneActor->GetStaticMeshComponent()->SetMaterial( 0, DeformationPlaneMaterial );
-      DeformationPlaneActor->GetRootComponent()->SetMobility(EComponentMobility::Movable);
->>>>>>> 4cd40710
       }
     }
 
