site_name: CARLA Simulator
repo_url: https://github.com/carla-simulator/carla
docs_dir: Docs
edit_uri: 'edit/master/Docs/'
theme: readthedocs
extra_css: [extra.css]
extra_javascript: [extra.js]

nav:
- Home: 'index.md'
- Getting started:
  - 'Introduction': 'start_introduction.md'
  - 'Quick start package installation': 'start_quickstart.md'
  - 'First steps' : 'tuto_first_steps.md'
  - 'Building CARLA' : 'build_carla.md'

- Next steps:
<<<<<<< HEAD
  - 'Content authoring - maps': 'tuto_content_authoring_maps.md'  
  - 'Content authoring - vehicles': 'tuto_content_authoring_vehicles.md'  
=======
  - 'Content authoring':
    - 'Authoring maps': 'tuto_content_authoring_maps.md'
    - 'Authoring vehicles': 'tuto_content_authoring_vehicles.md'
>>>>>>> 5b583b9d


- CARLA topics:
  - 'Foundations': 'foundations.md'
  - 'Actors': 'core_actors.md'
  - 'Maps': 'core_map.md'
  - 'Sensors and data': 'core_sensors.md'
  - 'Traffic' : 'ts_traffic_simulation_overview.md'
  - 'Development': 'development_tutorials.md'
  - 'Custom assets': 'custom_assets_tutorials.md'

- Resources:
  - 'Python API': 'python_api.md'  
  - 'C++ reference': 'ref_cpp.md'
  - 'Blueprint library': 'bp_library.md'  
  - 'Tutorials': 'tutorials.md'
  - 'Extended documentation': 'ext_docs.md'

- CARLA Ecosystem:
<<<<<<< HEAD
  - 'ANSYS': 'ecosys_ansys.md'
  - 'AWS': 'tuto_G_rllib_integration.md'
  - 'CarSIM': 'tuto_G_carsim_integration.md'
  - 'Chrono': 'tuto_G_chrono.md'
  - 'MathWorks': 'large_map_roadrunner.md'
  - 'OpenDRIVE': 'adv_opendrive.md'
  - 'PTV Vissim': 'adv_ptv.md'
  - 'RSS': 'adv_rss.md'
  - 'ROS': 'https://carla.readthedocs.io/projects/ros-bridge/en/latest/'
  - 'Scenic': 'tuto_G_scenic.md'
  - 'SUMO': 'adv_sumo.md'
=======
  - 'ROS': 'https://carla.readthedocs.io/projects/ros-bridge/en/latest/'
  - 'MathWorks': 'large_map_roadrunner.md'
  - 'SUMO': 'adv_sumo.md'
  - 'Scenic': 'tuto_G_scenic.md'
  - 'CarSIM': 'tuto_G_carsim_integration.md'
  - 'Chrono': 'tuto_G_chrono.md'
  - 'OpenDRIVE': 'adv_opendrive.md'
  - 'PTV Vissim': 'adv_ptv.md'
  - 'RSS': 'adv_rss.md'
  - 'AWS': 'tuto_G_rllib_integration.md'
  - 'ANSYS': 'ecosys_ansys.md'
  
>>>>>>> 5b583b9d

- Contributing:
  - 'Guidelines': 'cont_contribution_guidelines.md' 
  - 'Coding standards': 'cont_coding_standard.md'
  - 'Documentation standard': 'cont_doc_standard.md'
 
markdown_extensions:
  - admonition 
 <|MERGE_RESOLUTION|>--- conflicted
+++ resolved
@@ -15,15 +15,8 @@
   - 'Building CARLA' : 'build_carla.md'
 
 - Next steps:
-<<<<<<< HEAD
   - 'Content authoring - maps': 'tuto_content_authoring_maps.md'  
   - 'Content authoring - vehicles': 'tuto_content_authoring_vehicles.md'  
-=======
-  - 'Content authoring':
-    - 'Authoring maps': 'tuto_content_authoring_maps.md'
-    - 'Authoring vehicles': 'tuto_content_authoring_vehicles.md'
->>>>>>> 5b583b9d
-
 
 - CARLA topics:
   - 'Foundations': 'foundations.md'
@@ -42,7 +35,6 @@
   - 'Extended documentation': 'ext_docs.md'
 
 - CARLA Ecosystem:
-<<<<<<< HEAD
   - 'ANSYS': 'ecosys_ansys.md'
   - 'AWS': 'tuto_G_rllib_integration.md'
   - 'CarSIM': 'tuto_G_carsim_integration.md'
@@ -54,20 +46,6 @@
   - 'ROS': 'https://carla.readthedocs.io/projects/ros-bridge/en/latest/'
   - 'Scenic': 'tuto_G_scenic.md'
   - 'SUMO': 'adv_sumo.md'
-=======
-  - 'ROS': 'https://carla.readthedocs.io/projects/ros-bridge/en/latest/'
-  - 'MathWorks': 'large_map_roadrunner.md'
-  - 'SUMO': 'adv_sumo.md'
-  - 'Scenic': 'tuto_G_scenic.md'
-  - 'CarSIM': 'tuto_G_carsim_integration.md'
-  - 'Chrono': 'tuto_G_chrono.md'
-  - 'OpenDRIVE': 'adv_opendrive.md'
-  - 'PTV Vissim': 'adv_ptv.md'
-  - 'RSS': 'adv_rss.md'
-  - 'AWS': 'tuto_G_rllib_integration.md'
-  - 'ANSYS': 'ecosys_ansys.md'
-  
->>>>>>> 5b583b9d
 
 - Contributing:
   - 'Guidelines': 'cont_contribution_guidelines.md' 
