--- conflicted
+++ resolved
@@ -103,11 +103,8 @@
   std::vector<FParticle*> GetParticlesInRadius(FDVector Position, float Radius);
   std::vector<FParticle*> GetParticlesInTileRadius(FDVector Position, float Radius);
   std::vector<FParticle*> GetParticlesInBox(const FOrientedBox& OBox);
-<<<<<<< HEAD
   std::vector<uint64_t> GetIntersectingTiles(const FOrientedBox& OBox);
-=======
   std::vector<float> GetParticlesHeightMapInTileRadius(FDVector Position, float Radius);
->>>>>>> d2b56634
 
   FDenseTile& GetTile(uint32_t Tile_X, uint32_t Tile_Y);
   FDenseTile& GetTile(FDVector Position);
@@ -288,11 +285,7 @@
       FVector ForceWheel0, FVector ForceWheel1, FVector ForceWheel2, FVector ForceWheel3);
       
   void ApplyForces();
-<<<<<<< HEAD
   void LimitParticlesPerWheel(std::vector<FParticle*> &Particles);
-
-=======
->>>>>>> d2b56634
   void DrawParticles(UWorld* World, std::vector<FParticle*>& Particles);
   void DrawOrientedBox(UWorld* World, const TArray<FOrientedBox>& Boxes);
   void DrawTiles(UWorld* World, const std::vector<uint64_t>& TilesIds, float Height = 0);
@@ -404,7 +397,6 @@
   UPROPERTY(EditAnywhere)
   FVector HeightMapScaleFactor = FVector(1, 1, 1);
   UPROPERTY(EditAnywhere)
-<<<<<<< HEAD
   FVector HeightMapOffset = FVector(0, 0, 0);
   UPROPERTY(EditAnywhere)
   bool bBenchMark = false;
@@ -414,9 +406,6 @@
   UPROPERTY(EditAnywhere)
   FVector Radius = FVector(10,10,10);
   
-=======
-  FVector HeightMapOffset = FVector(0, 0, 0);  
->>>>>>> d2b56634
   UPROPERTY(VisibleAnywhere)
   FIntVector CurrentLargeMapTileId = FIntVector(-1,-1,0);
   UPROPERTY(VisibleAnywhere)
