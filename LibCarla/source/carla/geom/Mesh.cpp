// Copyright (c) 2020 Computer Vision Center (CVC) at the Universitat Autonoma
// de Barcelona (UAB).
//
// This work is licensed under the terms of the MIT license.
// For a copy, see <https://opensource.org/licenses/MIT>.

#include <carla/geom/Mesh.h>

#include <string>
#include <sstream>
#include <ios>
#include <iostream>
#include <fstream>

#include <carla/geom/Math.h>

namespace carla {
namespace geom {

  bool Mesh::IsValid() const {
    // should be at least some one vertex
    if (_vertices.empty()) {
      std::cout << "Mesh validation error: there are no vertices in the mesh." << std::endl;
      return false;
    }

    // if there are indices, the amount must be multiple of 3
    if (!_indexes.empty() && _indexes.size() % 3 != 0) {
      std::cout << "Mesh validation error: the index amount must be multiple of 3." << std::endl;
      return false;
    }

    if (!_materials.empty() && _materials.back().index_end == 0) {
      std::cout << "Mesh validation error: last material was not closed." << std::endl;
      return false;
    }

    return true;
  }

  // e.g:
  // 1   3   5   7
  // #---#---#---#
  // | / | / | / |
  // #---#---#---#
  // 2   4   6   8
  void Mesh::AddTriangleStrip(const std::vector<Mesh::vertex_type> &vertices) {
    if (vertices.size() == 0) {
      return;
    }
    DEBUG_ASSERT(vertices.size() >= 3);
    size_t i = GetVerticesNum() + 2;
    AddVertices(vertices);
    bool index_clockwise = true;
    while (i < GetVerticesNum()) {
      index_clockwise = !index_clockwise;
      if (index_clockwise) {
        AddIndex(i + 1);
        AddIndex(i);
        AddIndex(i - 1);
      } else {
        AddIndex(i - 1);
        AddIndex(i);
        AddIndex(i + 1);
      }
      ++i;
    }
  }

  // e.g:
  // 2   1   6
  // #---#---#
  // | / | \ |
  // #---#---#
  // 3   4   5
  void Mesh::AddTriangleFan(const std::vector<Mesh::vertex_type> &vertices) {
    DEBUG_ASSERT(vertices.size() >= 3);
    const size_t initial_index = GetVerticesNum() + 1;
    size_t i = GetVerticesNum() + 2;
    AddVertices(vertices);
    while (i < GetVerticesNum()) {
      AddIndex(initial_index);
      AddIndex(i);
      AddIndex(i + 1);
      ++i;
    }
  }

  void Mesh::AddVertex(vertex_type vertex) {
    _vertices.push_back(vertex);
  }

  void Mesh::AddVertices(const std::vector<Mesh::vertex_type> &vertices) {
    std::copy(vertices.begin(), vertices.end(), std::back_inserter(_vertices));
  }

  void Mesh::AddNormal(normal_type normal) {
    _normals.push_back(normal);
  }

  void Mesh::AddIndex(index_type index) {
    _indexes.push_back(index);
  }

  void Mesh::AddUV(uv_type uv) {
    _uvs.push_back(uv);
  }

  void Mesh::AddMaterial(const std::string &material_name) {
    const size_t open_index = _indexes.size();
    if (!_materials.empty()) {
      if (_materials.back().index_end == 0) {
        // @todo: change this comment to a debug warning
        // std::cout << "last material was not closed, closing it..." << std::endl;
        EndMaterial();
      }
    }
    if (open_index % 3 != 0) {
      std::cout << "open_index % 3 != 0" << std::endl;
      return;
    }
    _materials.emplace_back(material_name, open_index, 0);
  }

  void Mesh::EndMaterial() {
    const size_t close_index = _indexes.size();
    if (_materials.empty() ||
        _materials.back().index_start == close_index ||
        _materials.back().index_end != 0) {
      // @todo: change this comment to a debug warning
      // std::cout << "WARNING: Bad end of material. Material not started." << std::endl;
      return;
    }
    if (_indexes.empty() || close_index % 3 != 0) {
      // @todo: change this comment to a debug warning
      // std::cout << "WARNING: Bad end of material. Face not started/ended." << std::endl;
      return;
    }
    _materials.back().index_end = close_index;
  }

  std::string Mesh::GenerateOBJ() const {
    if (!IsValid()) {
      return "";
    }
    std::stringstream out;
    out << std::fixed; // Avoid using scientific notation

    out << "# List of geometric vertices, with (x, y, z) coordinates." << std::endl;
    for (auto &v : _vertices) {
      out << "v " << v.x << " " << v.y << " " << v.z << std::endl;
    }

    if (!_uvs.empty()) {
      out << std::endl << "# List of texture coordinates, in (u, v) coordinates, these will vary between 0 and 1." << std::endl;
      for (auto &vt : _uvs) {
        out << "vt " << vt.x << " " << vt.y << std::endl;
      }
    }

    if (!_normals.empty()) {
      out << std::endl << "# List of vertex normals in (x, y, z) form; normals might not be unit vectors." << std::endl;
      for (auto &vn : _normals) {
        out << "vn " << vn.x << " " << vn.y << " " << vn.z << std::endl;
      }
    }

    if (!_indexes.empty()) {
      out << std::endl << "# Polygonal face element." << std::endl;
      auto it_m = _materials.begin();
      auto it = _indexes.begin();
      size_t index_counter = 0u;
      while (it != _indexes.end()) {
        // While exist materials
        if (it_m != _materials.end()) {
          // If the current material ends at this index
          if (it_m->index_end == index_counter) {
            ++it_m;
          }
          // If the current material start at this index
          if (it_m->index_start == index_counter) {
            out << "\nusemtl " << it_m->name << std::endl;
          }
        }

        // Add the actual face using the 3 consecutive indices
        out << "f " << *it; ++it;
        out << " " << *it; ++it;
        out << " " << *it << std::endl; ++it;

        index_counter += 3;
      }
    }

    return out.str();
  }

  std::string Mesh::GenerateOBJForRecast() const {
    if (!IsValid()) {
      return "";
    }
    std::stringstream out;
    out << std::fixed; // Avoid using scientific notation

    out << "# List of geometric vertices, with (x, y, z) coordinates." << std::endl;
    for (auto &v : _vertices) {
      // Switched "y" and "z" for Recast library
      out << "v " << v.x << " " << v.z << " " << v.y << std::endl;
    }

    if (!_indexes.empty()) {
      out << std::endl << "# Polygonal face element." << std::endl;
      auto it_m = _materials.begin();
      auto it = _indexes.begin();
      size_t index_counter = 0u;
      while (it != _indexes.end()) {
        // While exist materials
        if (it_m != _materials.end()) {
          // If the current material ends at this index
          if (it_m->index_end == index_counter) {
            ++it_m;
          }
          // If the current material start at this index
          if (it_m->index_start == index_counter) {
            out << "\nusemtl " << it_m->name << std::endl;
          }
        }
        // Add the actual face using the 3 consecutive indices
        // Changes the face build direction to clockwise since
        // the space has changed.
        out << "f " << *it; ++it;
        const auto i_2 = *it; ++it;
        const auto i_3 = *it; ++it;
        out << " " << i_3 << " " << i_2 << std::endl;
        index_counter += 3;
      }
    }

    return out.str();
  }

  std::string Mesh::GeneratePLY() const {
    if (!IsValid()) {
      return "Invalid Mesh";
    }
    // Generate header
    std::stringstream out;
    return out.str();
  }

  const std::vector<Mesh::vertex_type> &Mesh::GetVertices() const {
    return _vertices;
  }

  std::vector<Mesh::vertex_type> &Mesh::GetVertices() {
    return _vertices;
  }

  size_t Mesh::GetVerticesNum() const {
    return _vertices.size();
  }

  const std::vector<Mesh::normal_type> &Mesh::GetNormals() const {
    return _normals;
  }

  const std::vector<Mesh::index_type> &Mesh::GetIndexes() const {
    return _indexes;
  }

<<<<<<< HEAD
  std::vector<Mesh::index_type>& Mesh::GetIndices() {
=======
  std::vector<Mesh::index_type>& Mesh::GetIndexes() {
>>>>>>> d3501de0
    return _indexes;
  }
  size_t Mesh::GetIndexesNum() const {
    return _indexes.size();
  }

  const std::vector<Mesh::uv_type> &Mesh::GetUVs() const {
    return _uvs;
  }

  const std::vector<Mesh::material_type> &Mesh::GetMaterials() const {
    return _materials;
  }

  size_t Mesh::GetLastVertexIndex() const {
    return _vertices.size();
  }

  Mesh& Mesh::ConcatMesh(const Mesh& rhs, int num_vertices_to_link) {

    if (!rhs.IsValid()) 
    {
      return *this += rhs;
    }
    const size_t v_num = GetVerticesNum();
    const size_t i_num = GetIndexesNum();

    _vertices.insert(
      _vertices.end(),
      rhs.GetVertices().begin(),
      rhs.GetVertices().end());

    _normals.insert(
      _normals.end(),
      rhs.GetNormals().begin(),
      rhs.GetNormals().end());

    const int vertex_to_start_concating = v_num - num_vertices_to_link;
<<<<<<< HEAD
   
=======

>>>>>>> d3501de0
    for( int i = 1; i < num_vertices_to_link; ++i )
    {
      _indexes.push_back( vertex_to_start_concating + i );
      _indexes.push_back( vertex_to_start_concating + i  + 1 );
      _indexes.push_back( v_num + i );

      _indexes.push_back( vertex_to_start_concating + i + 1);
      _indexes.push_back( v_num + i + 1);
      _indexes.push_back( v_num + i);
    }

    std::transform(
      rhs.GetIndexes().begin(),
      rhs.GetIndexes().end(),
      std::back_inserter(_indexes),
      [=](size_t index) {return index + v_num; });

    _uvs.insert(
      _uvs.end(),
      rhs.GetUVs().begin(),
      rhs.GetUVs().end());

    std::transform(
      rhs.GetMaterials().begin(),
      rhs.GetMaterials().end(),
      std::back_inserter(_materials),
      [=](MeshMaterial mat) {
        mat.index_start += i_num;
        mat.index_end += i_num;
        return mat;
      });

    return *this;
  }

  Mesh &Mesh::operator+=(const Mesh &rhs) {
    const size_t v_num = GetVerticesNum();
    const size_t i_num = GetIndexesNum();

    _vertices.insert(
        _vertices.end(),
        rhs.GetVertices().begin(),
        rhs.GetVertices().end());

    _normals.insert(
        _normals.end(),
        rhs.GetNormals().begin(),
        rhs.GetNormals().end());

    std::transform(
        rhs.GetIndexes().begin(),
        rhs.GetIndexes().end(),
        std::back_inserter(_indexes),
        [=](size_t index) {return index + v_num;});

    _uvs.insert(
        _uvs.end(),
        rhs.GetUVs().begin(),
        rhs.GetUVs().end());

    std::transform(
        rhs.GetMaterials().begin(),
        rhs.GetMaterials().end(),
        std::back_inserter(_materials),
        [=](MeshMaterial mat) {
          mat.index_start += i_num;
          mat.index_end += i_num;
          return mat;
        });

    return *this;
  }

  Mesh operator+(const Mesh &lhs, const Mesh &rhs) {
    Mesh m = lhs;
    return m += rhs;
  }

} // namespace geom
} // namespace carla<|MERGE_RESOLUTION|>--- conflicted
+++ resolved
@@ -268,11 +268,7 @@
     return _indexes;
   }
 
-<<<<<<< HEAD
-  std::vector<Mesh::index_type>& Mesh::GetIndices() {
-=======
   std::vector<Mesh::index_type>& Mesh::GetIndexes() {
->>>>>>> d3501de0
     return _indexes;
   }
   size_t Mesh::GetIndexesNum() const {
@@ -311,11 +307,7 @@
       rhs.GetNormals().end());
 
     const int vertex_to_start_concating = v_num - num_vertices_to_link;
-<<<<<<< HEAD
    
-=======
-
->>>>>>> d3501de0
     for( int i = 1; i < num_vertices_to_link; ++i )
     {
       _indexes.push_back( vertex_to_start_concating + i );
