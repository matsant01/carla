// Copyright (c) 2022 Computer Vision Center (CVC) at the Universitat Autonoma
// de Barcelona (UAB).
//
// This work is licensed under the terms of the MIT license.
// For a copy, see <https://opensource.org/licenses/MIT>.

#undef CreateDirectory

#include "CustomTerrainPhysicsComponent.h"
#include "Runtime/Core/Public/Async/ParallelFor.h"
#include "Engine/CollisionProfile.h"
#include "CollisionQueryParams.h"
#include "Carla/MapGen/LargeMapManager.h"
#include "Carla/Game/CarlaStatics.h"
#include "carla/rpc/String.h"
#include "HAL/PlatformFilemanager.h"
#include "HAL/RunnableThread.h"
#include "Misc/Paths.h"
#include "Engine/World.h"
#include "Math/UnrealMathUtility.h"

#include "RHICommandList.h"
#include "TextureResource.h"
#include "Rendering/Texture2DResource.h"
#include "GenericPlatform/GenericPlatformProcess.h"
#include "Materials/MaterialParameterCollection.h"
#include "Materials/MaterialParameterCollectionInstance.h"
// #include <carla/pytorch/pytorch.h>

#include "GenericPlatform/GenericPlatformFile.h"
#include "Async/Async.h"
#include "Async/Future.h"
#include "LandscapeProxy.h"


#include "Carla/Game/CarlaStatics.h"
#include "carla/rpc/String.h"
#include "HAL/PlatformFilemanager.h"
#include "HAL/RunnableThread.h"
#include "Misc/Paths.h"
#include "Engine/World.h"
#include "Math/UnrealMathUtility.h"
#include "GenericPlatform/GenericPlatformFile.h"
#include "Engine/Texture2D.h"
#include "Engine/Texture.h"
#include "Rendering/Texture2DResource.h"
#include "Engine/TextureRenderTarget2D.h"
#include "Components/PrimitiveComponent.h"
#include "DrawDebugHelpers.h"
#include "Kismet/KismetSystemLibrary.h"
#include "CommandLine.h"
#include "Components/LineBatchComponent.h"
#include "Math/OrientedBox.h"
#include "Misc/DateTime.h"
#include "EngineUtils.h"
#include <algorithm>
#include <fstream>

#include <thread>
#include <chrono>

constexpr float MToCM = 100.f;
constexpr float CMToM = 0.01f;
 
const int CacheExtraRadius = 10;

#ifdef _WIN32
      std::string _filesBaseFolder = std::string(getenv("USERPROFILE")) + "/carlaCache/";
#else
      std::string _filesBaseFolder = std::string(getenv("HOME")) + "/carlaCache/";
#endif

FVector SIToUEFrame(const FVector& In)
{
  return MToCM * FVector(In.X, -In.Y, In.Z);
}
float SIToUEFrame(const float& In) { return MToCM * In; }
FVector SIToUEFrameDirection(const FVector& In)
{
  return FVector(In.X, -In.Y, In.Z);
}

FVector UEFrameToSI(const FVector& In)
{
  return CMToM*FVector(In.X, -In.Y, In.Z);
}
float UEFrameToSI(const float& In) { return CMToM * In; }
FVector UEFrameToSIDirection(const FVector& In)
{
  return FVector(In.X, -In.Y, In.Z);
}

void FHeightMapData::InitializeHeightmap(
    UHeightMapDataAsset* DataAsset, FDVector Size, FDVector Origin,
    FDVector Tile0, float ScaleZ)
{
  Tile0Position = Tile0;
  WorldSize = Size;
  Offset = Origin;
  Size_X = DataAsset->SizeX;
  Size_Y = DataAsset->SizeY;
  // Pixels = DataAsset->HeightValues;
  Pixels.clear();
  Pixels.reserve(DataAsset->HeightValues.Num());
  for (float Height : DataAsset->HeightValues)
  {
    Pixels.emplace_back(UEFrameToSI(Height));
  }
}

float FHeightMapData::GetHeight(FDVector Position) const
{
  Position = Position - Tile0Position;
  uint32_t Coord_X = (Position.X / WorldSize.X) * Size_X;
  uint32_t Coord_Y = (1.f - Position.Y / WorldSize.Y) * Size_Y;
  Coord_X = std::min(Coord_X, Size_X-1);
  Coord_Y = std::min(Coord_Y, Size_Y-1);
  return Pixels[Coord_X*Size_Y + Coord_Y];
}

void FHeightMapData::Clear()
{
  Pixels.clear();
}

FDenseTile::FDenseTile(){
  Particles.clear();
  ParticlesHeightMap.clear();
  TilePosition = FDVector(0.0,0.0,0.0);
  SavePath = FString("NotValidPath");
  bHeightmapNeedToUpdate = true;
}

FDenseTile::~FDenseTile(){
  Particles.clear();
  ParticlesHeightMap.clear();
  ParticlesZOrdered.clear();
  TilePosition = FDVector(0.0,0.0,0.0);
  SavePath = FString("NotValidPath");
  bHeightmapNeedToUpdate = true;
}

FDenseTile::FDenseTile(const FDenseTile& Origin){
  TilePosition = Origin.TilePosition;
  SavePath = Origin.SavePath;
  bHeightmapNeedToUpdate = true;
  Particles = Origin.Particles;
  ParticlesHeightMap = Origin.ParticlesHeightMap;
  ParticlesZOrdered = Origin.ParticlesZOrdered;
}

FDenseTile::FDenseTile(FDenseTile&& Origin){
  TilePosition = Origin.TilePosition;
  SavePath = Origin.SavePath;
  bHeightmapNeedToUpdate = true;
  Particles = std::move(Origin.Particles);
  ParticlesHeightMap = std::move(Origin.ParticlesHeightMap);
  ParticlesZOrdered = std::move(Origin.ParticlesZOrdered);
}

FDenseTile& FDenseTile::operator=(FDenseTile&& Origin)
{
  TilePosition = Origin.TilePosition;
  SavePath = Origin.SavePath;
  bHeightmapNeedToUpdate = true;
  Particles = std::move(Origin.Particles);
  ParticlesHeightMap = std::move(Origin.ParticlesHeightMap);
  ParticlesZOrdered = std::move(Origin.ParticlesZOrdered);
  return *this;
 }
  
void FDenseTile::InitializeTile(uint32_t TextureSize, float AffectedRadius, float ParticleSize, float Depth, 
    FDVector TileOrigin, FDVector TileEnd, 
    const FString& SavePath, const FHeightMapData &HeightMap)
{

  uint32_t TileSize = (TileEnd.X - TileOrigin.X );
  uint32_t PartialHeightMapSize = TileSize * TextureSize / (2*AffectedRadius);
  std::string FileName = std::string(TCHAR_TO_UTF8(*( SavePath + TileOrigin.ToString() + ".tile" ) ) );
  
  if( FPaths::FileExists(FString(FileName.c_str())) )
  {
    
    TRACE_CPUPROFILER_EVENT_SCOPE(DenseTile::InitializeTile::Read);
    std::ifstream ReadStream(FileName);
    FVector VectorToRead;
    ReadFVector(ReadStream, VectorToRead );
    TilePosition = FDVector(VectorToRead);
    ReadStdVector<FParticle> (ReadStream, Particles);
    //UE_LOG(LogCarla, Log, TEXT("Reading data, got %d particles"), Particles.size());
  }
  else
  {
    TRACE_CPUPROFILER_EVENT_SCOPE(DenseTile::InitializeTile::Create);

    TilePosition = TileOrigin;
    uint32_t NumParticles_X = (TileEnd.X - TileOrigin.X) / ParticleSize;
    uint32_t NumParticles_Y = FMath::Abs(TileEnd.Y - TileOrigin.Y) / ParticleSize;
    uint32_t NumParticles_Z = (Depth) / ParticleSize;
    ParticlesHeightMap.resize( PartialHeightMapSize*PartialHeightMapSize );
    Particles = std::vector<FParticle>(NumParticles_X*NumParticles_Y*NumParticles_Z);

    //UE_LOG(LogCarla, Log, TEXT("Initializing Tile with (%d,%d,%d) particles at location %s, size %f, depth %f, HeightMap at tile origin %f"), 
    //   NumParticles_X,NumParticles_Y,NumParticles_Z, *TileOrigin.ToString(), ParticleSize, Depth,  HeightMap.GetHeight(TileOrigin)  );

    for(uint32_t i = 0; i < NumParticles_X; i++)
    {
      for(uint32_t j = 0; j < NumParticles_Y; j++)
      {
        FDVector ParticleLocalPosition = FDVector(i*ParticleSize, j*ParticleSize, 0.0f);
        FDVector ParticlePosition = TileOrigin + ParticleLocalPosition;
        // UE_LOG(LogCarla, Log, TEXT("  Particle position %s"), *ParticlePosition.ToString());
        float Height = HeightMap.GetHeight(ParticlePosition);
        for(uint32_t k = 0; k < NumParticles_Z; k++)
        {
          ParticlePosition.Z = TileOrigin.Z + Height - k*ParticleSize;
          Particles[k*NumParticles_X*NumParticles_Y + j*NumParticles_X + i] = 
            {ParticlePosition, FVector(0), ParticleSize/2.f};
        }
      }
    }

    //UE_LOG(LogCarla, Log, TEXT("Building local heightMap of %d pixels"), PartialHeightMapSize);

  }
  ParticlesHeightMap.resize( PartialHeightMapSize*PartialHeightMapSize );
  for(float& Height : ParticlesHeightMap)
  {
    Height = 0;
  }

  {
    TRACE_CPUPROFILER_EVENT_SCOPE(DenseTile::InitializeTile::ParticlesZOrdered);
    ParticlesZOrdered.resize( PartialHeightMapSize*PartialHeightMapSize );
    float InverseTileSize = 1.f/TileSize;
    float Transformation = InverseTileSize * PartialHeightMapSize;
    for (size_t i = 0; i < Particles.size(); i++)
    {
      const FParticle& P = Particles[i];
      FDVector ParticleLocalPosition = P.Position - TilePosition;
      // Recalculate position to get it into heightmap coords
      FIntVector HeightMapCoords = FIntVector(
          ParticleLocalPosition.X * Transformation,
          ParticleLocalPosition.Y * Transformation, 0);

      uint32_t Index = HeightMapCoords.Y * PartialHeightMapSize + HeightMapCoords.X;
      // Compare to the current value, if higher replace 
      if(Index < ParticlesZOrdered.size() ){
        ParticlesZOrdered[Index].insert(P.Position.Z);
      }
    }
  }

  bHeightmapNeedToUpdate = true;
}


// revise coordinates
void FDenseTile::GetParticlesInRadius(FDVector Position, float Radius, std::vector<FParticle*> &ParticlesInRadius)
{
  TRACE_CPUPROFILER_EVENT_SCOPE(FDenseTile::GetParticlesInRadius);
  for (FParticle& particle : Particles)
  {
    if((particle.Position - Position).SizeSquared() < Radius*Radius)
    {
      ParticlesInRadius.emplace_back(&particle);
    }
  }
}
// revise coordinates
std::vector<FParticle*> FDenseTile::GetParticlesInRadius(FDVector Position, float Radius)
{
  TRACE_CPUPROFILER_EVENT_SCOPE(FDenseTile::GetParticlesInRadius);
  std::vector<FParticle*> ParticlesInRadius;
  for (FParticle& particle : Particles)
  {
    if((particle.Position - Position).SizeSquared() < Radius*Radius)
    {
      ParticlesInRadius.emplace_back(&particle);
    }
  }
  return ParticlesInRadius;
}

void FDenseTile::GetParticlesInBox(
    const FOrientedBox& OBox, std::vector<FParticle*> &ParticlesInRadius)
{
  TRACE_CPUPROFILER_EVENT_SCOPE(FDenseTile::GetParticlesInBox);
  for (FParticle& Particle : Particles)
  {
    FVector PToCenter = SIToUEFrame(Particle.Position.ToFVector()) - OBox.Center;
    if((FMath::Abs(FVector::DotProduct(PToCenter, OBox.AxisX)) < OBox.ExtentX) &&
       (FMath::Abs(FVector::DotProduct(PToCenter, OBox.AxisY)) < OBox.ExtentY) &&
       (FMath::Abs(FVector::DotProduct(PToCenter, OBox.AxisZ)) < OBox.ExtentZ))
    {
      ParticlesInRadius.emplace_back(&Particle);
    }
  }
}

void FDenseTile::GetAllParticles(std::vector<FParticle*> &ParticlesInRadius)
{
  for (FParticle& Particle : Particles)
  {
    ParticlesInRadius.emplace_back(&Particle);
  }
}

void FDenseTile::UpdateLocalHeightmap()
{
  TRACE_CPUPROFILER_EVENT_SCOPE(FDenseTile::UpdateLocalHeightmap);
  if( bHeightmapNeedToUpdate ){
    for( uint32_t i = 0; i < ParticlesHeightMap.size() ; ++i ){
      if( ParticlesZOrdered.size() == ParticlesHeightMap.size() ){
        auto it = ParticlesZOrdered[i].begin();
        ParticlesHeightMap[i] = *it;
      }else{
        UE_LOG(LogCarla, Log, TEXT("ParticlesZOrdered is not correct sized %d Heightmap size %d"), ParticlesZOrdered.size(), ParticlesHeightMap.size() );
      }
    }
  }else{
        UE_LOG(LogCarla, Log, TEXT("Not updated") );

  }
}

// revise coordinates
std::vector<FParticle*> FSparseHighDetailMap::
    GetParticlesInRadius(FDVector Position, float Radius)
{
  TRACE_CPUPROFILER_EVENT_SCOPE(FSparseHighDetailMap::GetParticlesInRadius);
 
  uint64_t TileId = GetTileId(Position);
  uint32_t Tile_X = (uint32_t)(TileId >> 32);
  uint32_t Tile_Y = (uint32_t)(TileId & (uint32_t)(~0));

  // FDenseTile& Tile = GetTile(TileId);
  // return Tile.GetParticlesInRadius(Position, Radius);
  std::vector<FParticle*> ParticlesInRadius;

  GetTile(Tile_X-1, Tile_Y-1).GetParticlesInRadius(Position, Radius, ParticlesInRadius);
  GetTile(Tile_X, Tile_Y-1).GetParticlesInRadius(Position, Radius, ParticlesInRadius);
  GetTile(Tile_X+1, Tile_Y-1).GetParticlesInRadius(Position, Radius, ParticlesInRadius);
  GetTile(Tile_X-1, Tile_Y).GetParticlesInRadius(Position, Radius, ParticlesInRadius);
  GetTile(Tile_X, Tile_Y).GetParticlesInRadius(Position, Radius, ParticlesInRadius);
  GetTile(Tile_X+1, Tile_Y).GetParticlesInRadius(Position, Radius, ParticlesInRadius);
  GetTile(Tile_X-1, Tile_Y+1).GetParticlesInRadius(Position, Radius, ParticlesInRadius);
  GetTile(Tile_X, Tile_Y+1).GetParticlesInRadius(Position, Radius, ParticlesInRadius);
  GetTile(Tile_X+1, Tile_Y+1).GetParticlesInRadius(Position, Radius, ParticlesInRadius);

  return ParticlesInRadius;
}

std::vector<FParticle*> FSparseHighDetailMap::
    GetParticlesInTileRadius(FDVector Position, float Radius)
{
  TRACE_CPUPROFILER_EVENT_SCOPE(FSparseHighDetailMap::GetParticlesInRadius);
 
  uint64_t TileId = GetTileId(Position);
  uint32_t Tile_X = (uint32_t)(TileId >> 32);
  uint32_t Tile_Y = (uint32_t)(TileId & (uint32_t)(~0));

  uint32_t RadiusInTiles = (Radius/TileSize);
  uint32_t MinX,MinY,MaxX,MaxY = 0; 
  
  if( Tile_X < RadiusInTiles){
    MinX = 0;
  }else{
    MinX = Tile_X - RadiusInTiles;
  }
  
  if( Tile_Y < RadiusInTiles){
    MinY = 0;
  }else{
    MinY = Tile_Y - RadiusInTiles;
  }

  if( ((Extension.X) / TileSize - RadiusInTiles) < Tile_X ){
    MaxX = (Extension.X) / TileSize;
  }else{
    MaxX = Tile_X + RadiusInTiles;
  }

  if( ((-Extension.Y) / TileSize)  - RadiusInTiles < Tile_Y  ){
    MaxY = (-Extension.Y) / TileSize;
  }else{
    MaxY = Tile_Y + RadiusInTiles;
  }
  /*
  UE_LOG(LogCarla, Log, TEXT("FSparseHighDetailMap::GetParticlesInTileRadius MinX %zu MaxX: %zu, MinY %zu MaxY %zu"),
      MinX, MaxX, MinY, MaxY);
  UE_LOG(LogCarla, Log, TEXT("FSparseHighDetailMap::GetParticlesInTileRadius Extension X: %f, Y %f"), Extension.X, Extension.Y);
  UE_LOG(LogCarla, Log, TEXT("FSparseHighDetailMap::GetParticlesInTileRadius Position X: %f, Y %f"), Position.X, Position.Y);
  UE_LOG(LogCarla, Log, TEXT("FSparseHighDetailMap::GetParticlesInTileRadius RadiusInTiles %d"), RadiusInTiles);
  UE_LOG(LogCarla, Log, TEXT("FSparseHighDetailMap::GetParticlesInTileRadius TileId %lld TileX: %d, TileY %d"),
      TileId, Tile_X, Tile_Y);


  */
  // FDenseTile& Tile = GetTile(TileId);
  // return Tile.GetParticlesInRadius(Position, Radius);
  std::vector<FParticle*> ParticlesInRadius;
  for( uint32_t X = MinX; X <= MaxX; ++X )
  {
    for( uint32_t Y = MinY; Y <= MaxY; ++Y )
    {
      uint64_t CurrentTileId = GetTileId(X,Y);
      if( Map.count(CurrentTileId) )
      {
        GetTile(X, Y).GetParticlesInRadius(Position, Radius, ParticlesInRadius);
      }
    }
  }
  return ParticlesInRadius;
}

std::vector<FParticle*> FSparseHighDetailMap::
    GetParticlesInBox(const FOrientedBox& OBox)
{
  TRACE_CPUPROFILER_EVENT_SCOPE(FSparseHighDetailMap::GetParticlesInBox);
  std::vector<uint64_t> TilesToCheck = GetIntersectingTiles(OBox);
  
  std::vector<FParticle*> ParticlesInRadius;
  for(uint64_t TileId : TilesToCheck)
  {
    GetTile(TileId).GetParticlesInBox(OBox, ParticlesInRadius);
  }
  return ParticlesInRadius;
}

std::vector<uint64_t> FSparseHighDetailMap::GetIntersectingTiles(
    const FOrientedBox& OBox)
{
TRACE_CPUPROFILER_EVENT_SCOPE(FSparseHighDetailMap::GetIntersectingTiles);
  std::vector<uint64_t> IntersectingTiles;

  FVector BoxCenter = UEFrameToSI(OBox.Center);
  float ExtentX = UEFrameToSI(OBox.ExtentX);
  float ExtentXSqr = ExtentX*ExtentX;
  FVector AxisX = UEFrameToSIDirection(OBox.AxisX);
  float ExtentY = UEFrameToSI(OBox.ExtentY);
  float ExtentYSqr = ExtentY*ExtentY;
  FVector AxisY = UEFrameToSIDirection(OBox.AxisY);

  uint64_t CenterTileId = GetTileId(BoxCenter);
  uint32_t CenterTile_X = (uint32_t)(CenterTileId >> 32);
  uint32_t CenterTile_Y = (uint32_t)(CenterTileId & (uint32_t)(~0));
  uint32_t TileRange = 1;
  IntersectingTiles.emplace_back(CenterTileId);
  FVector2D BoxVert0 = FVector2D(BoxCenter - AxisX*ExtentX - AxisY*ExtentY);
  FVector2D BoxVert1 = FVector2D(BoxCenter + AxisX*ExtentX - AxisY*ExtentY);
  FVector2D BoxVert2 = FVector2D(BoxCenter + AxisX*ExtentX + AxisY*ExtentY);
  FVector2D BoxVert3 = FVector2D(BoxCenter - AxisX*ExtentX + AxisY*ExtentY);

  // Use separate axis theorem to detect intersecting tiles with OBox
  struct F2DRectangle
  {
    FVector2D V1, V2, V3, V4;
    std::vector<FVector2D> ComputeNormals() const
    {
      FVector2D V12 = (V2 - V1).GetSafeNormal();
      FVector2D V23 = (V3 - V2).GetSafeNormal();
      return {FVector2D(-V12.Y, V12.X), FVector2D(-V23.Y, V23.X)};
    }
  };
  auto SATtest = [&](const FVector2D& Axis, const F2DRectangle &Shape,
      float &MinAlong, float &MaxAlong)
  {
    for (const FVector2D& Vert : {Shape.V1, Shape.V2, Shape.V3, Shape.V4})
    {
      float DotVal = FVector2D::DotProduct(Vert, Axis);
      if( DotVal < MinAlong ) 
        MinAlong = DotVal;
      if( DotVal > MaxAlong ) 
        MaxAlong = DotVal;
    }
  };
  auto IsBetweenOrdered = [&]( float Val, float LowerBound, float UpperBound ) -> bool
  {
    return LowerBound <= Val && Val <= UpperBound ;
  };
  auto Overlaps = [&]( float Min1, float Max1, float Min2, float Max2 ) -> bool
  {
    return IsBetweenOrdered( Min2, Min1, Max1 ) || IsBetweenOrdered( Min1, Min2, Max2 ) ;
  };
  auto RectangleIntersect = [&](
    const F2DRectangle& Rectangle1, 
    const F2DRectangle& Rectangle2) -> bool
  {
    for (const FVector2D& Normal : Rectangle1.ComputeNormals())
    {
      constexpr float LargeNumber = 10000000;
      float Shape1Min = LargeNumber, Shape1Max = -LargeNumber;
      float Shape2Min = LargeNumber, Shape2Max = -LargeNumber;
      SATtest(Normal, Rectangle1, Shape1Min, Shape1Max);
      SATtest(Normal, Rectangle2, Shape2Min, Shape2Max);
      if (!Overlaps(Shape1Min, Shape1Max, Shape2Min, Shape2Max))
      {
        return false;
      }
    }
    for (const FVector2D& Normal : Rectangle2.ComputeNormals())
    {
      constexpr float LargeNumber = 10000000;
      float Shape1Min = LargeNumber, Shape1Max = -LargeNumber;
      float Shape2Min = LargeNumber, Shape2Max = -LargeNumber;
      SATtest(Normal, Rectangle1, Shape1Min, Shape1Max);
      SATtest(Normal, Rectangle2, Shape2Min, Shape2Max);
      if (!Overlaps(Shape1Min, Shape1Max, Shape2Min, Shape2Max))
      {
        return false;
      }
    }
    return true;
  };
  // check surrounding tiles except CenterTile (as it is always included)
  std::vector<std::pair<uint32_t, uint32_t>> TilesToCheck = {
      {CenterTile_X-1, CenterTile_Y-1}, {CenterTile_X, CenterTile_Y-1},
      {CenterTile_X+1, CenterTile_Y-1}, {CenterTile_X-1, CenterTile_Y},
      {CenterTile_X+1, CenterTile_Y}, {CenterTile_X-1, CenterTile_Y+1},
      {CenterTile_X, CenterTile_Y+1}, {CenterTile_X+1, CenterTile_Y+1}};
  for (auto& TileIdPair : TilesToCheck)
  {
    uint32_t &Tile_X = TileIdPair.first;
    uint32_t &Tile_Y = TileIdPair.second;
    FVector2D V1 = FVector2D(GetTilePosition(Tile_X, Tile_Y).ToFVector());
    FVector2D V2 = FVector2D(GetTilePosition(Tile_X+1, Tile_Y).ToFVector());
    FVector2D V3 = FVector2D(GetTilePosition(Tile_X+1, Tile_Y+1).ToFVector());
    FVector2D V4 = FVector2D(GetTilePosition(Tile_X, Tile_Y+1).ToFVector());
    if (RectangleIntersect(
        F2DRectangle{BoxVert0,BoxVert1,BoxVert2,BoxVert3},
        F2DRectangle{V1,V2,V3,V4}))
    {
      IntersectingTiles.emplace_back(GetTileId(Tile_X, Tile_Y));
    }
  }

  return IntersectingTiles;
}

std::vector<uint64_t> FSparseHighDetailMap::GetLoadedTilesInRange(FDVector Position, float Radius)
{
  TRACE_CPUPROFILER_EVENT_SCOPE(FSparseHighDetailMap::GetLoadedTilesInRange);
 
  uint64_t TileId = GetTileId(Position);
  uint32_t Tile_X = (uint32_t)(TileId >> 32);
  uint32_t Tile_Y = (uint32_t)(TileId & (uint32_t)(~0));

  uint32_t RadiusInTiles = (Radius/TileSize);
  uint32_t MinX = 0,MinY = 0,MaxX = 0,MaxY = 0; 
  {
    TRACE_CPUPROFILER_EVENT_SCOPE(Comparisons);
    if( Tile_X < RadiusInTiles){
      MinX = 0;
    }else{
      MinX = Tile_X - RadiusInTiles;
    }
    
    if( Tile_Y < RadiusInTiles){
      MinY = 0;
    }else{
      MinY = Tile_Y - RadiusInTiles;
    }

    MaxX = Tile_X + RadiusInTiles;
    MaxY = Tile_Y + RadiusInTiles;
  }

  std::vector<uint64_t> LoadedTiles;
  {
    TRACE_CPUPROFILER_EVENT_SCOPE(Looping);
    for( uint32_t X = MinX; X < MaxX; ++X )
    {
      for( uint32_t Y = MinY; Y < MaxY; ++Y )
      {
        uint64_t CurrentTileId = GetTileId(X,Y);
        if( Map.find(CurrentTileId) != Map.end() )
        {
          LoadedTiles.emplace_back(CurrentTileId);
        }
      }
    }
  }
  return LoadedTiles;
}

std::vector<float> FSparseHighDetailMap::
    GetParticlesHeightMapInTileRadius(FDVector Position, float Radius)
{
  TRACE_CPUPROFILER_EVENT_SCOPE(FSparseHighDetailMap::GetParticlesHeightMapInTileRadius);
 
  uint64_t TileId = GetTileId(Position);
  uint32_t Tile_X = (uint32_t)(TileId >> 32);
  uint32_t Tile_Y = (uint32_t)(TileId & (uint32_t)(~0));

  uint32_t RadiusInTiles = (Radius/TileSize);
  uint32_t MinX = 0,MinY = 0,MaxX = 0,MaxY = 0; 
  {
    TRACE_CPUPROFILER_EVENT_SCOPE(Comparisons);
    if( Tile_X < RadiusInTiles){
      MinX = 0;
    }else{
      MinX = Tile_X - RadiusInTiles;
    }
    
    if( Tile_Y < RadiusInTiles){
      MinY = 0;
    }else{
      MinY = Tile_Y - RadiusInTiles;
    }

    MaxX = Tile_X + RadiusInTiles;
    MaxY = Tile_Y + RadiusInTiles;
  }
  
  // UE_LOG(LogCarla, Log, TEXT("FSparseHighDetailMap::GetParticlesHeightMapInTileRadius MinX %zu MaxX: %zu, MinY %zu MaxY %zu"),
  //     MinX, MaxX, MinY, MaxY);
  // UE_LOG(LogCarla, Log, TEXT("FSparseHighDetailMap::GetParticlesHeightMapInTileRadius TileId %lld TileX: %d, TileY %d"),
  //     TileId, Tile_X, Tile_Y);
  // UE_LOG(LogCarla, Log, TEXT("FSparseHighDetailMap::GetParticlesHeightMapInTileRadius RadiusInTiles %d"), RadiusInTiles);
  // UE_LOG(LogCarla, Log, TEXT("FSparseHighDetailMap::GetParticlesHeightMapInTileRadius Extension X: %f, Y %f"), Extension.X, Extension.Y);
  // UE_LOG(LogCarla, Log, TEXT("FSparseHighDetailMap::GetParticlesHeightMapInTileRadius Position X: %f, Y %f"), Position.X, Position.Y);
  
  std::vector<float> ParticlesHeightMap;
  {
    TRACE_CPUPROFILER_EVENT_SCOPE(Looping);
    for( uint32_t X = MinX; X < MaxX; ++X )
    {
      for( uint32_t Y = MinY; Y < MaxY; ++Y )
      {
        TRACE_CPUPROFILER_EVENT_SCOPE(InnerBody);
        uint64_t CurrentTileId = GetTileId(X,Y);
        if( Map.find(CurrentTileId) != Map.end() )
        {
          TRACE_CPUPROFILER_EVENT_SCOPE(GetTile);
          std::vector<float>& CurrentHeightMap = GetTile(X,Y).ParticlesHeightMap;
          // UE_LOG(LogCarla, Log, TEXT("Pre ParticlesHeightMap %d particlesheightmap"), ParticlesHeightMap.size());
          {
            TRACE_CPUPROFILER_EVENT_SCOPE(Inserting);
            ParticlesHeightMap.insert(ParticlesHeightMap.end(), 
                                      CurrentHeightMap.begin() ,
                                      CurrentHeightMap.end() ); 
          }
          // UE_LOG(LogCarla, Log, TEXT("New %d particlesheightmap"), CurrentHeightMap.size());
        }else{
          //UE_LOG(LogCarla, Log, TEXT("Requested Tile not found TileId %lld TileX: %d, TileY %d"), CurrentTileId, X, Y);
        }
      }
    }
  }
  return ParticlesHeightMap;
}


uint64_t FSparseHighDetailMap::GetTileId(uint32_t Tile_X, uint32_t Tile_Y)
{
  return (uint64_t) Tile_X << 32 | Tile_Y;
}

uint64_t FSparseHighDetailMap::GetTileId(FDVector Position)
{
  uint32_t Tile_X = static_cast<uint32_t>((Position.X - Tile0Position.X) / TileSize);
  uint32_t Tile_Y = static_cast<uint32_t>((Position.Y - Tile0Position.Y) / TileSize);
  // UE_LOG(LogCarla, Log, TEXT("Getting tile at location %s, (%d, %d)"), *Position.ToString(), Tile_X, Tile_Y);
  return GetTileId(Tile_X, Tile_Y);
}

FDVector FSparseHighDetailMap::GetTilePosition(uint64_t TileId)
{
  uint32_t Tile_X = (uint32_t)(TileId >> 32);
  uint32_t Tile_Y = (uint32_t)(TileId & (uint32_t)(~0));
  return GetTilePosition(Tile_X, Tile_Y);
}

FDVector FSparseHighDetailMap::GetTilePosition(uint32_t Tile_X, uint32_t Tile_Y)
{

  FDVector Position = FDVector(Tile_X*TileSize, Tile_Y*TileSize, 0);
  Position = Position + Tile0Position;
  //UE_LOG(LogCarla, Log, TEXT("Getting location from id (%lu, %lu) %s"),
  //      (unsigned long)Tile_X, (unsigned long)Tile_Y, *(Position).ToString());
  return Position;
}

FDenseTile& FSparseHighDetailMap::GetTile(FDVector Position)
{
  uint64_t TileId = GetTileId(Position);
  return GetTile(TileId);
}

FDenseTile& FSparseHighDetailMap::GetTile(uint32_t Tile_X, uint32_t Tile_Y)
{
  uint64_t TileId = GetTileId(Tile_X, Tile_Y);
  return GetTile(TileId);
}
FDenseTile& FSparseHighDetailMap::GetTile(uint64_t TileId)
{
  auto Iterator = Map.find(TileId);
  if (Iterator == Map.end())
  {
    // FScopeLock Lock(&Lock_CacheMap);
    FScopeLock TileLock(&Lock_GetTile);
    bool bGotCacheLock = Lock_CacheMap.TryLock();
    if(bGotCacheLock)
    {
      auto CacheIterator = CacheMap.find(TileId);
      if (CacheIterator != CacheMap.end())
      {
        Map.emplace(TileId, std::move(CacheIterator->second));
        CacheMap.erase(CacheIterator);
        Lock_CacheMap.Unlock();
        return Map[TileId];
      }
      Lock_CacheMap.Unlock();
    }
    return InitializeRegion(TileId);
  }
  return Iterator->second;
}

FIntVector FSparseHighDetailMap::GetVectorTileId(FDVector Position)
{
  uint32_t Tile_X = static_cast<uint32_t>((Position.X - Tile0Position.X) / TileSize);
  uint32_t Tile_Y = static_cast<uint32_t>((Position.Y - Tile0Position.Y) / TileSize);
  return FIntVector(Tile_X, Tile_Y, 0);
}
FIntVector FSparseHighDetailMap::GetVectorTileId(uint64_t TileId)
{
  uint32_t Tile_X = (uint32_t)(TileId >> 32);
  uint32_t Tile_Y = (uint32_t)(TileId & (uint32_t)(~0));
  return FIntVector(Tile_X, Tile_Y, 0);
}

FDenseTile& FSparseHighDetailMap::InitializeRegion(uint32_t Tile_X, uint32_t Tile_Y)
{
  uint64_t TileId = GetTileId(Tile_X, Tile_Y);
  return InitializeRegion(TileId);
}

FDenseTile& FSparseHighDetailMap::InitializeRegion(uint64_t TileId)
{
  FDVector TileCenter = GetTilePosition(TileId);
  FDenseTile& Tile = Map[TileId]; 
  //UE_LOG(LogCarla, Log, TEXT("InitializeRegion Tile with (%f,%f,%f)"), 
  //  TileCenter.X,TileCenter.Y,TileCenter.Z);
  Tile.InitializeTile(
      TextureSize, AffectedRadius,
      ParticleSize, TerrainDepth,
      TileCenter, TileCenter + FDVector(TileSize, TileSize, 0.f),
      SavePath, Heightmap);
  return Tile;
}

FDenseTile& FSparseHighDetailMap::InitializeRegionInCache(uint64_t TileId)
{
  FDVector TileCenter = GetTilePosition(TileId);
  FDenseTile& Tile = CacheMap[TileId]; 
  //UE_LOG(LogCarla, Log, TEXT("InitializeRegionInCache Tile with (%f,%f,%f)"), 
  //  TileCenter.X,TileCenter.Y,TileCenter.Z);
  
  Tile.InitializeTile(
      TextureSize, AffectedRadius,
      ParticleSize, TerrainDepth,
      TileCenter, TileCenter + FDVector(TileSize, TileSize, 0.f),
      SavePath, Heightmap);
  Lock_CacheMap.Unlock();
  return Tile;
}

void FSparseHighDetailMap::InitializeMap(UHeightMapDataAsset* DataAsset,
      FDVector Origin, FDVector MapSize, float Size, float ScaleZ)
{
  Tile0Position = Origin;
  TileSize = Size;
  Extension = MapSize;
  Heightmap.InitializeHeightmap(
      DataAsset, Extension, Tile0Position, 
      Tile0Position, ScaleZ);
  UE_LOG(LogCarla, Log, 
      TEXT("Sparse Map initialized"));
  UE_LOG(LogCarla, Log, 
      TEXT("Map Extension %f %f %f"), MapSize.X, MapSize.Y, MapSize.Z );
}

void FSparseHighDetailMap::UpdateHeightMap(UHeightMapDataAsset* DataAsset,
      FDVector Origin, FDVector MapSize, float Size,
      float ScaleZ)
{
  Heightmap.Clear();
  Heightmap.InitializeHeightmap(
      DataAsset, Extension, Origin, 
      Origin, ScaleZ);
  UE_LOG(LogCarla, Log, 
      TEXT("Height map updated"));
}
void FSparseHighDetailMap::Clear()
{
  Heightmap.Clear();
  Map.clear();
}

void FSparseHighDetailMap::UpdateMaps(
    FDVector Position, float RadiusX, float RadiusY, float CacheRadiusX, float CacheRadiusY)
{
  TRACE_CPUPROFILER_EVENT_SCOPE(FSparseHighDetailMap::UpdateMaps);
  double MinX = Position.X - RadiusX;
  double MinY = Position.Y - RadiusY;
  double MaxX = Position.X + RadiusX;
  double MaxY = Position.Y + RadiusY;

  FIntVector MinVector = GetVectorTileId(FDVector(MinX, MinY, 0));
  FIntVector MaxVector = GetVectorTileId(FDVector(MaxX, MaxY, 0));

  FIntVector CacheMinVector = GetVectorTileId(
      FDVector(Position.X - CacheRadiusX, Position.Y - CacheRadiusY, 0));
  FIntVector CacheMaxVector = GetVectorTileId(
      FDVector(Position.X + CacheRadiusX, Position.Y + CacheRadiusY, 0));

  auto IsInCacheRange = [&](int32_t Tile_X, int32_t Tile_Y) -> bool
  {
    return Tile_X >= CacheMinVector.X && Tile_X <= CacheMaxVector.X &&
           Tile_Y >= CacheMinVector.Y && Tile_Y <= CacheMaxVector.Y;
  };
  auto IsInMapRange = [&](int32_t Tile_X, int32_t Tile_Y) -> bool
  {
    return Tile_X >= MinVector.X && Tile_X <= MaxVector.X &&
           Tile_Y >= MinVector.Y && Tile_Y <= MaxVector.Y;
  };
  {
    FScopeLock ScopeLock(&Lock_Map);
    FScopeLock ScopeCacheLock(&Lock_CacheMap);
    TRACE_CPUPROFILER_EVENT_SCOPE(UpdateMap);
    // load tiles to map
    std::vector<uint64_t> TilesToInitialize;
    for(int32_t Tile_X = MinVector.X; Tile_X < MaxVector.X; ++Tile_X )
    {
      for(int32_t Tile_Y = MinVector.Y; Tile_Y < MaxVector.Y; ++Tile_Y )
      {
        uint64_t CurrentTileID = GetTileId(Tile_X, Tile_Y);
        if (Map.find(CurrentTileID) == Map.end())
        {
          if (CacheMap.find(CurrentTileID) == CacheMap.end())
          {
            // InitializeRegion(CurrentTileID);
            Map.emplace(CurrentTileID, FDenseTile());
            TilesToInitialize.emplace_back(CurrentTileID);
          }
          else
          {
            Map.emplace(CurrentTileID, std::move( CacheMap[CurrentTileID] ) );
            CacheMap.erase(CurrentTileID);
          }
        }
      }
    }
    ParallelFor(TilesToInitialize.size(), [&](int32 Idx)
    {
      uint64_t TileId = TilesToInitialize[Idx];
      InitializeRegion(TileId);
    });
    // unload extra tiles
    std::vector<uint64_t> TilesToErase;
    for (auto &Element : Map)
    {
      uint64_t TileId = Element.first;
      FIntVector VectorTileId = GetVectorTileId(TileId);
      if (!IsInMapRange(VectorTileId.X, VectorTileId.Y))
      {
        CacheMap.emplace(TileId, std::move(Element.second));
        TilesToErase.emplace_back(TileId);
      }
    }
    for (uint64_t TileId : TilesToErase)
    {
      Map.erase(TileId);
    }
  }
  {
    FScopeLock ScopeCacheLock(&Lock_CacheMap);
    TRACE_CPUPROFILER_EVENT_SCOPE(UpdateCache);
    std::vector<uint64_t> TilesToInitialize;
    for(int32_t Tile_X = CacheMinVector.X; Tile_X < CacheMaxVector.X; ++Tile_X )
    {
      for(int32_t Tile_Y = CacheMinVector.Y; Tile_Y < CacheMaxVector.Y; ++Tile_Y )
      {
        if (IsInMapRange(Tile_X, Tile_Y))
        {
          continue;
        }
        uint64_t CurrentTileID = GetTileId(Tile_X, Tile_Y);
        if (CacheMap.find(CurrentTileID) == CacheMap.end())
        {
          CacheMap.emplace(CurrentTileID, FDenseTile());
          TilesToInitialize.emplace_back(CurrentTileID);
        }
      }
    }
    ParallelFor(TilesToInitialize.size(), [&](int32 Idx)
    {
      uint64_t TileId = TilesToInitialize[Idx];
      InitializeRegionInCache(TileId);
    });
    // unload extra tiles
    std::vector<uint64_t> TilesToErase;
    {
      TRACE_CPUPROFILER_EVENT_SCOPE(GetTilesToErase);
      for (auto &Element : CacheMap)
      {
        uint64_t TileId = Element.first;
        FIntVector VectorTileId = GetVectorTileId(TileId);
        if (!IsInCacheRange(VectorTileId.X, VectorTileId.Y))
        {
          // CacheMap.emplace(TileId, std::move(Element.second));
          TilesToErase.emplace_back(TileId);
        }
      }
    }
    {
      TRACE_CPUPROFILER_EVENT_SCOPE(EraseTiles);
      ParallelFor(TilesToErase.size(), [&](int32 Idx)
      {
        TRACE_CPUPROFILER_EVENT_SCOPE(SaveData);
        uint64_t TileId = TilesToErase[Idx];
        auto& Tile = CacheMap[TileId];
        std::string FileToSavePath = std::string(
              TCHAR_TO_UTF8(*( SavePath + Tile.TilePosition.ToString() + ".tile")));
        std::ofstream OutputStream(FileToSavePath.c_str());
        WriteFVector(OutputStream, Tile.TilePosition.ToFVector());
        WriteStdVector<FParticle> (OutputStream, Tile.Particles);
        WriteStdVector<float> (OutputStream, Tile.ParticlesHeightMap);
        OutputStream.close();
      });
      {
        TRACE_CPUPROFILER_EVENT_SCOPE(CacheMap.erase);
        for (uint64_t TileId : TilesToErase)
        {
          CacheMap.erase(TileId); 
        }
      }
    }
  }

}

void FSparseHighDetailMap::Update(FVector Position, float RadiusX, float RadiusY)
{
  FVector PositionTranslated;
  PositionTranslated.X = ( Position.X * 0.01 ) + (Extension.X * 0.5f);
  PositionTranslated.Y = (-Position.Y * 0.01 ) + ( (-Extension.Y) * 0.5f);
  PositionTranslated.Z = ( Position.Z * 0.01 ) + (Extension.Z * 0.5f);
  PositionToUpdate = PositionTranslated;

  double MinX = std::min( std::max( PositionTranslated.X - RadiusX, 0.0f) , static_cast<float>(Extension.X - 1.0f) );
  double MinY = std::min( std::max( PositionTranslated.Y - RadiusY, 0.0f) , static_cast<float>(-Extension.Y + 1.0f) );
  double MaxX = std::min( std::max( PositionTranslated.X + RadiusX, 0.0f) , static_cast<float>(Extension.X - 1.0f) );
  double MaxY = std::min( std::max( PositionTranslated.Y + RadiusY, 0.0f) , static_cast<float>(-Extension.Y + 1.0f) );

  FIntVector MinVector = GetVectorTileId(FDVector(std::floor(MinX), std::floor(MinY), 0));
  FIntVector MaxVector = GetVectorTileId(FDVector(std::floor(MaxX), std::floor(MaxY), 0));
  
  {
    TRACE_CPUPROFILER_EVENT_SCOPE(TEXT("FSparseHighDetailMap::WaitUntilProperTilesAreLoaded"));
    for(int32_t X = MinVector.X; X < MaxVector.X; X++ )
    {
      for(int32_t Y = MinVector.Y; Y < MaxVector.Y; Y++ )
      {
        bool ConditionToStopWaiting = true;
        // Check if tiles are already loaded
        // If they are send position
        // If not wait until loaded
        while(ConditionToStopWaiting) 
        {
          uint64_t CurrentTileID = GetTileId(X,Y);
          {
            TRACE_CPUPROFILER_EVENT_SCOPE(TEXT("FSparseHighDetailMap::WaitUntilProperTilesAreLoaded::TimeLocked"));
            ConditionToStopWaiting = Map.find(CurrentTileID) == Map.end();
          }
          
        }
      }
    }
  }

}

void FSparseHighDetailMap::SaveMap()
{
  UE_LOG(LogCarla, Warning, TEXT("Save directory %s"), *SavePath );
  TRACE_CPUPROFILER_EVENT_SCOPE(FSparseHighDetailMap::SaveMap);
  ParallelFor(Map.size(), [this](int32 Idx)
  {
    std::pair<uint64_t, FDenseTile> it = *(std::next(this->Map.begin(), Idx) );
    std::string FileToSavePath = std::string(TCHAR_TO_UTF8(*( this->SavePath + it.second.TilePosition.ToString() + ".tile")));
    std::ofstream OutputStream(FileToSavePath.c_str());
    WriteFVector(OutputStream, it.second.TilePosition.ToFVector());
    WriteStdVector<FParticle> (OutputStream, it.second.Particles);
    WriteStdVector<float> (OutputStream, it.second.ParticlesHeightMap);
    OutputStream.close();
  });
  
  ParallelFor(CacheMap.size(), [this](int32 Idx)
  {
    std::pair<uint64_t, FDenseTile> it = *(std::next(this->CacheMap.begin(), Idx) );
    std::string FileToSavePath = std::string(TCHAR_TO_UTF8(*( this->SavePath + it.second.TilePosition.ToString() + ".tile")));
    std::ofstream OutputStream(FileToSavePath.c_str());
    WriteFVector(OutputStream, it.second.TilePosition.ToFVector());
    WriteStdVector<FParticle> (OutputStream, it.second.Particles);
    WriteStdVector<float> (OutputStream, it.second.ParticlesHeightMap);
    OutputStream.close();
  });

}

void UCustomTerrainPhysicsComponent::UpdateTexture()
{  
  UpdateLoadedTextureDataRegions();

  ENQUEUE_RENDER_COMMAND(UpdateDynamicTextureCode)
  (
    [NewData=Data, Texture=TextureToUpdate](auto &InRHICmdList) mutable
  {
    TRACE_CPUPROFILER_EVENT_SCOPE(TEXT("UCustomTerrainPhysicsComponent::TickComponent Renderthread"));
    FUpdateTextureRegion2D region;
    region.SrcX = 0;
    region.SrcY = 0;
    region.DestX = 0;
    region.DestY = 0;
    region.Width = Texture->GetSizeX();
    region.Height = Texture->GetSizeY();

    FTexture2DResource* resource = (FTexture2DResource*)Texture->Resource;
    RHIUpdateTexture2D(
        resource->GetTexture2DRHI(), 0, region, region.Width * sizeof(uint8_t), &NewData[0]); 
  });
}

void UCustomTerrainPhysicsComponent::InitTexture(){
  if( Data.Num() == 0 && TextureToUpdate ){
    float LimitX = TextureToUpdate->GetSizeX(); 
    float LimitY = TextureToUpdate->GetSizeY();
    Data.Init(128, LimitX * LimitY);
  }

  if( LargeData.Num() == 0 && LargeTextureToUpdate ){
    float LimitX = LargeTextureToUpdate->GetSizeX(); 
    float LimitY = LargeTextureToUpdate->GetSizeY();
    LargeData.Init(128, LimitX * LimitY);
  }
}

void UCustomTerrainPhysicsComponent::UpdateLoadedTextureDataRegions()
{
  TRACE_CPUPROFILER_EVENT_SCOPE("UCustomTerrainPhysicsComponent::UpdateLoadedTextureDataRegions");
  const int32_t TextureSizeX = TextureToUpdate->GetSizeX();
  if ( TextureSizeX == 0) return;
  
  
  FDVector TextureCenterPosition = UEFrameToSI(GetTileCenter(LastUpdatedPosition));
  
  std::vector<uint64_t> LoadedTiles = 
      SparseMap.GetLoadedTilesInRange(TextureCenterPosition, TextureRadius );
  FDVector TextureOrigin = TextureCenterPosition - FDVector(TextureRadius, TextureRadius, 0);
  float GlobalTexelSize = (2.0f * TextureRadius) / TextureSizeX;
  int32_t PartialHeightMapSize = std::floor( SparseMap.GetTileSize() * TextureSizeX / (2*TextureRadius) );
  
  float LocalTexelSize = SparseMap.GetTileSize() / PartialHeightMapSize;
  LocalTexelSize = std::floor( LocalTexelSize * 1000.0f ) / 1000.0f;
  
  Data.Init( 128, Data.Num() );

  for (uint64_t TileId : LoadedTiles)
  {
    FDenseTile& CurrentTile = SparseMap.GetTile(TileId);
    FDVector& TilePosition = CurrentTile.TilePosition;
    for (int32_t Local_Y = 0; Local_Y < PartialHeightMapSize; ++Local_Y)
    {
      for (int32_t Local_X = 0; Local_X < PartialHeightMapSize; ++Local_X)
      {
        int32_t LocalIndex = Local_Y * PartialHeightMapSize + Local_X;
        float Height = *(CurrentTile.ParticlesZOrdered[LocalIndex].begin());
        FDVector LocalTexelPosition = 
            TilePosition + FDVector(Local_X*LocalTexelSize, Local_Y*LocalTexelSize, 0);
        int32_t Coord_X = std::floor( (LocalTexelPosition.X - TextureOrigin.X ) / GlobalTexelSize );
        int32_t Coord_Y = std::floor( (LocalTexelPosition.Y - TextureOrigin.Y ) / GlobalTexelSize );
        
        if ( Coord_X >= 0 && Coord_X < TextureSizeX &&
            Coord_Y >= 0 && Coord_Y < TextureToUpdate->GetSizeY() )
        {
          float OriginalHeight = SparseMap.GetHeight(LocalTexelPosition);
          float Displacement = Height - OriginalHeight;
          float DisplacementRange = MaxDisplacement - MinDisplacement;
          float Fraction = (Displacement - MinDisplacement) / DisplacementRange; 
          Fraction = FMath::Clamp(Fraction, 0.f, 1.f);
          Fraction = std::floor(Fraction * 255.0f);
          Data[Coord_X * TextureToUpdate->GetSizeY() + Coord_Y] = static_cast<uint8_t>(Fraction );
        }
      }
    }
  }
}

void UCustomTerrainPhysicsComponent::UpdateLargeTexture()
{  
  UpdateLargeTextureData();

  ENQUEUE_RENDER_COMMAND(UpdateDynamicTextureCode)
  (
    [NewData=LargeData, Texture=LargeTextureToUpdate](auto &InRHICmdList) mutable
  {
    TRACE_CPUPROFILER_EVENT_SCOPE(TEXT("UCustomTerrainPhysicsComponent::TickComponent Renderthread"));
    FUpdateTextureRegion2D region;
    region.SrcX = 0;
    region.SrcY = 0;
    region.DestX = 0;
    region.DestY = 0;
    region.Width = Texture->GetSizeX();
    region.Height = Texture->GetSizeY();

    FTexture2DResource* resource = (FTexture2DResource*)Texture->Resource;
    RHIUpdateTexture2D(
        resource->GetTexture2DRHI(), 0, region, region.Width * sizeof(uint8_t), &NewData[0]); 
  });
}

void UCustomTerrainPhysicsComponent::UpdateLargeTextureData()
{
  uint32_t NumberOfParticlesIn1AxisInLocalHeightmap = TextureToUpdate->GetSizeX() / (TextureRadius * 2) / TileSize;
  uint32_t NumberOfParticlesIn1AxisInLargeHeightmap = LargeTextureToUpdate->GetSizeX() / (CacheRadius.X * 2) / TileSize;

  std::vector<float> ParticlesPositions;
  {
    TRACE_CPUPROFILER_EVENT_SCOPE(TEXT("UCustomTerrainPhysicsComponent::UpdateLargeTextureData::GettingHeightMaps"));
    FVector OriginPosition;     
    OriginPosition.X =  CachePosition.X + (WorldSize.X * 0.5f);
    OriginPosition.Y =  -CachePosition.Y - (WorldSize.Y * 0.5f);
    SparseMap.LockMutex();
    ParticlesPositions = SparseMap.GetParticlesHeightMapInTileRadius(UEFrameToSI(OriginPosition), CacheRadius.X );
    SparseMap.UnLockMutex();
    //UE_LOG(LogCarla, Log, TEXT("FSparseHighDetailMap::UpdateTextureData OriginPosition X: %f, Y %f"), OriginPosition.X, OriginPosition.Y);
  }

  int32_t OffsetX = 0;
  int32_t OffsetY = 0;
  float* Ptr = &ParticlesPositions[0];
  while( OffsetY < LargeTextureToUpdate->GetSizeY() )
  {
    for(uint32_t y = 0; y < NumberOfParticlesIn1AxisInLocalHeightmap; y++)
    {
      float LocalYTransformed = std::floor(y / NumberOfParticlesIn1AxisInLocalHeightmap * NumberOfParticlesIn1AxisInLargeHeightmap);
      for(uint32_t x = 0; x < NumberOfParticlesIn1AxisInLocalHeightmap; x++)
      {
        uint32_t LocalIndex = x + y * NumberOfParticlesIn1AxisInLocalHeightmap;
        float LocalXTransformed = std::floor(x / NumberOfParticlesIn1AxisInLocalHeightmap * NumberOfParticlesIn1AxisInLargeHeightmap);
        //uint32_t AbsolutIndex = (LocalXTransformed + OffsetX) + (LocalYTransformed + OffsetY) * 

      }
    }

    Ptr += (NumberOfParticlesIn1AxisInLocalHeightmap* NumberOfParticlesIn1AxisInLocalHeightmap);
    
    OffsetX += NumberOfParticlesIn1AxisInLargeHeightmap;
    if( OffsetX >= LargeTextureToUpdate->GetSizeX() )
    {
      OffsetX = 0;
      OffsetY += NumberOfParticlesIn1AxisInLargeHeightmap;
    }
  }
}


UCustomTerrainPhysicsComponent::UCustomTerrainPhysicsComponent()
  : Super()
{
  PrimaryComponentTick.bCanEverTick = true;
}
 
void UCustomTerrainPhysicsComponent::BeginPlay()
{
  TRACE_CPUPROFILER_EVENT_SCOPE(UCustomTerrainPhysicsComponent::BeginPlay);
  Super::BeginPlay();
  //GEngine->Exec( GetWorld(), TEXT( "Trace.Start default,gpu" ) );

  SparseMap.Clear();
  RootComponent = Cast<UPrimitiveComponent>(GetOwner()->GetRootComponent());
  if (!RootComponent)
  {
    UE_LOG(LogCarla, Error, 
        TEXT("UCustomTerrainPhysicsComponent: Root component is not a UPrimitiveComponent"));
  }
#ifndef WITH_EDITOR
  bUpdateParticles = true;
  DrawDebugInfo = false;
  bUseDynamicModel = false;
  bDisableVehicleGravity = false;
  NNVerbose = true;
  bUseImpulse = false;
  bUseMeanAcceleration = false;
  bShowForces = true;
  bBenchMark = false;
  bDrawHeightMap = false;
  ForceMulFactor = 1.f;
  ParticleForceMulFactor = 1.f;
  FloorHeight = 0.0;
  bDrawLoadedTiles = false;
  bUseSoilType = false;
  EffectMultiplayer = 200.0f;
  MinDisplacement = -10.0f;
  MaxDisplacement = 10.0f;
#endif

  int IntValue;
  if (FParse::Value(FCommandLine::Get(), TEXT("-cuda-device="), IntValue))
  {
    CUDADevice = IntValue;
  }
  if (FParse::Value(FCommandLine::Get(), TEXT("-max-particles-per-wheel="), IntValue))
  {
    MaxParticlesPerWheel = IntValue;
  }
  float Value;
  if (FParse::Value(FCommandLine::Get(), TEXT("-particle-size="), Value))
  {
    ParticleDiameter = MToCM*Value;
  }
  if (FParse::Value(FCommandLine::Get(), TEXT("-terrain-depth="), Value))
  {
    TerrainDepth = MToCM*Value;
  }
  if (FParse::Value(FCommandLine::Get(), TEXT("-search-radius="), Value))
  {
    SearchRadius = MToCM*Value;
  }
  if (FParse::Value(FCommandLine::Get(), TEXT("-box-search-forward="), Value))
  {
    BoxSearchForwardDistance = MToCM*Value;
  }
  if (FParse::Value(FCommandLine::Get(), TEXT("-box-search-lateral="), Value))
  {
    BoxSearchLateralDistance = MToCM*Value;
  }
  if (FParse::Value(FCommandLine::Get(), TEXT("-box-search-depth="), Value))
  {
    BoxSearchDepthDistance = MToCM*Value;
  }
  if (FParse::Value(FCommandLine::Get(), TEXT("-force-mul-factor="), Value))
  {
    ForceMulFactor = Value;
  }
  if (FParse::Value(FCommandLine::Get(), TEXT("-defor-mul="), Value))
  {
    EffectMultiplayer = Value;
  }
  if (FParse::Value(FCommandLine::Get(), TEXT("-min-displacement="), Value))
  {
    MinDisplacement = Value;
  }
   if (FParse::Value(FCommandLine::Get(), TEXT("-max-displacement="), Value))
  {
    MaxDisplacement = Value;
  }
  if (FParse::Value(FCommandLine::Get(), TEXT("-particle-force-mul-factor="), Value))
  {
    ParticleForceMulFactor = Value;
  }
  if (FParse::Value(FCommandLine::Get(), TEXT("-max-force="), Value))
  {
    MaxForceMagnitude = MToCM*Value;
  }
  if (FParse::Value(FCommandLine::Get(), TEXT("-floor-height="), Value))
  {
    FloorHeight = MToCM*Value;
  }
  if (FParse::Value(FCommandLine::Get(), TEXT("-tile-size="), Value))
  {
    TileSize = Value;
  }
  if (FParse::Value(FCommandLine::Get(), TEXT("-tile-radius="), Value))
  {
    TileRadius = MToCM*FVector(Value, Value, 0.f);
  }
  if (FParse::Value(FCommandLine::Get(), TEXT("-cache-radius="), Value))
  {
    CacheRadius = MToCM*FVector(Value, Value, 0.f);
  }
  if (FParse::Param(FCommandLine::Get(), TEXT("-update-particles")))
  {
    bUpdateParticles = true;
  }
  if (FParse::Param(FCommandLine::Get(), TEXT("-draw-debug-info")))
  {
    DrawDebugInfo = true;
  }
  if (FParse::Param(FCommandLine::Get(), TEXT("-use-local-frame")))
  {
    bUseLocalFrame = true;
  }
  FString Path;
  if (FParse::Value(FCommandLine::Get(), TEXT("-network-path="), Path))
  {
    NeuralModelFile = Path;
  }
#ifndef WITH_EDITOR
  // if (Path == "")
  // {
  //   NeuralModelFile = FPaths::ProjectContentDir() + NeuralModelFile;
  // }
#endif
  if (FParse::Param(FCommandLine::Get(), TEXT("-dynamic-model")))
  {
    bUseDynamicModel = true;
  }
  if (FParse::Param(FCommandLine::Get(), TEXT("-disable-gravity")))
  {
    bDisableVehicleGravity = true;
  }
  if (FParse::Param(FCommandLine::Get(), TEXT("-disable-nn-verbose")))
  {
    NNVerbose = false;
  }
  if (FParse::Param(FCommandLine::Get(), TEXT("-use-terrain-type")))
  {
    bUseSoilType = true;
  }
  if (FParse::Param(FCommandLine::Get(), TEXT("-use-impulse")))
  { 
    bUseImpulse = true;
  }
  if (FParse::Param(FCommandLine::Get(), TEXT("-use-mean-acceleration")))
  {
    bUseMeanAcceleration = true;
  }
  if (FParse::Param(FCommandLine::Get(), TEXT("-hide-debug-forces")))
  {
    bShowForces = false;
  }
  if (FParse::Param(FCommandLine::Get(), TEXT("-benchmark")))
  {
    bBenchMark = true;
  }
  if (FParse::Param(FCommandLine::Get(), TEXT("-draw-loaded-tiles")))
  {
    bDrawLoadedTiles = true;
  }
  if (FParse::Param(FCommandLine::Get(), TEXT("-disable-terramechanics")))
  {
    SetComponentTickEnabled(false);
    return;
  }
  LargeMapManager = UCarlaStatics::GetLargeMapManager(GetWorld());
  {
    TRACE_CPUPROFILER_EVENT_SCOPE(InitializeDenseMap);
    SparseMap.Clear();
    UE_LOG(LogCarla, Warning, 
        TEXT("ParticleDiameter %f"), ParticleDiameter);

    SparseMap.Init(TextureToUpdate->GetSizeX(), TextureRadius, ParticleDiameter * CMToM, TerrainDepth * CMToM);
    RootComponent = Cast<UPrimitiveComponent>(GetOwner()->GetRootComponent());
    if(LargeMapManager)
    {
      FIntVector NumTiles = LargeMapManager->GetNumTilesInXY();
      // WorldSize = FVector(NumTiles) * LargeMap->GetTileSize();
      // UE_LOG(LogCarla, Log, 
      //     TEXT("World Size %s"), *(WorldSize.ToString()));
    }
    Tile0Origin.Z += FloorHeight;
    // SparseMap.InitializeMap(HeightMap, UEFrameToSI(Tile0Origin), UEFrameToSI(WorldSize),
    //     1.f, MinHeight, MaxHeight, HeightMapScaleFactor.Z);
    if (DataAsset)
    {
      SparseMap.InitializeMap(DataAsset, UEFrameToSI(Tile0Origin), UEFrameToSI(WorldSize),
        TileSize, HeightMapScaleFactor.Z);
    }
  }
#ifdef WITH_PYTORCH
  {
    TRACE_CPUPROFILER_EVENT_SCOPE(LoadNNModel);
    carla::learning::test_learning();
    TerramechanicsModel.LoadModel(TCHAR_TO_ANSI(*NeuralModelFile), CUDADevice);
  }
#endif

  FString LevelName = GetWorld()->GetMapName();
  LevelName.RemoveFromStart(GetWorld()->StreamingLevelsPrefix);
  
  SavePath = FString(_filesBaseFolder.c_str()) + LevelName + "_Terrain/";
  SparseMap.SavePath = SavePath;
  // Creating the FileManager
  IPlatformFile& FileManager = FPlatformFileManager::Get().GetPlatformFile();
  if( FileManager.CreateDirectory(*SavePath)){
    UE_LOG(LogCarla, Warning, 
        TEXT("Folder was created at %s"), *SavePath);
  }else{
    UE_LOG(LogCarla, Error, 
        TEXT("Folder was not created at %s"), *SavePath);  
  }

  if(bUseDeformationPlane){
    DeformationPlaneActor = GetWorld()->SpawnActor<AStaticMeshActor>();
    
    if( DeformationPlaneActor )
    {
      DeformationPlaneActor->GetStaticMeshComponent()->SetStaticMesh( DeformationPlaneMesh );
      DeformationPlaneActor->GetStaticMeshComponent()->SetMaterial( 0, DeformationPlaneMaterial );
      DeformationPlaneActor->GetRootComponent()->SetMobility(EComponentMobility::Movable);
    }
  }
  
  InitTexture();
  
  UE_LOG(LogCarla, Log, TEXT("MainThread Data ArraySize %d "), Data.Num());
  UE_LOG(LogCarla, Log, TEXT("Map Size %d "), SparseMap.Map.size() );

  if (TilesWorker == nullptr)
  {
    TilesWorker = new FTilesWorker(this, GetOwner()->GetActorLocation(), TileRadius.X, TileRadius.Y);
    Thread = FRunnableThread::Create(TilesWorker, TEXT("TilesWorker"));
  }

}

void UCustomTerrainPhysicsComponent::BuildLandscapeHeightMapDataAasset(ALandscapeProxy* Landscape, 
    int Resolution, FVector MapSize, FString AssetPath, FString AssetName)
{
  TRACE_CPUPROFILER_EVENT_SCOPE(UCustomTerrainPhysicsComponent::BuildLandscapeHeightMapTexture);
  TArray<float> HeightMap;
  HeightMap.Reserve(Resolution*Resolution);
  FVector Origin = Landscape->GetActorLocation();
  float DeltaX = MapSize.X / Resolution;
  float DeltaY = MapSize.Y / Resolution;
  for (size_t i = 0; i < Resolution; ++i)
  {
    float PosX = Origin.X + i*DeltaX;
    for (size_t j = 0; j < Resolution; ++j)
    {
      float PosY = Origin.Y + j*DeltaY;
      FVector Location = FVector(PosX, PosY, 0);
      float Height = Landscape->GetHeightAtLocation(Location).Get(-1);
      HeightMap.Emplace(Height);
    }
  }
  int TextureWidth = Resolution;
  int TextureHeight = Resolution;
  FString PackageName = AssetPath;
  PackageName += AssetName;
  UPackage* Package = CreatePackage(NULL, *PackageName);
  Package->FullyLoad();

  UHeightMapDataAsset* HeightMapAsset = NewObject<UHeightMapDataAsset>(Package, *AssetName, RF_Public | RF_Standalone | RF_MarkAsRootSet);
  HeightMapAsset->AddToRoot();
  HeightMapAsset->SizeX = TextureWidth;
  HeightMapAsset->SizeY = TextureHeight;
  HeightMapAsset->HeightValues = HeightMap;

  Package->MarkPackageDirty();
  // FAssetRegistryModule::AssetCreated(NewTexture);

  FString PackageFileName = FPackageName::LongPackageNameToFilename(PackageName, FPackageName::GetAssetPackageExtension());
  bool bSaved = UPackage::SavePackage(Package, HeightMapAsset, EObjectFlags::RF_Public | EObjectFlags::RF_Standalone, *PackageFileName, GError, nullptr, true, true, SAVE_NoError);
}


float UCustomTerrainPhysicsComponent::GetHeightAtLocation(ALandscapeProxy * Landscape, FVector Location)
{
  TOptional<float> OptionalHeight =  Landscape->GetHeightAtLocation(Location);
  if(OptionalHeight.IsSet())
    return OptionalHeight.GetValue();
  return -1;
}

void UCustomTerrainPhysicsComponent::EndPlay(const EEndPlayReason::Type EndPlayReason){
  Super::EndPlay(EndPlayReason);
  if( Thread && TilesWorker){
    TilesWorker->bShouldContinue = false;
    Thread->WaitForCompletion();
    Thread->Kill(false);
    delete TilesWorker;
    TilesWorker = nullptr;
  }

  TRACE_CPUPROFILER_EVENT_SCOPE(FSparseHighDetailMap::SaveMap);
  SparseMap.SaveMap();
}

void UCustomTerrainPhysicsComponent::TickComponent(float DeltaTime, 
    ELevelTick TickType, FActorComponentTickFunction* ThisTickFunction)
{
  TRACE_CPUPROFILER_EVENT_SCOPE(UCustomTerrainPhysicsComponent::TickComponent);
  Super::TickComponent(DeltaTime,TickType,ThisTickFunction);

  TArray<AActor*> VehiclesActors;
  UGameplayStatics::GetAllActorsOfClass(GetWorld(), ACarlaWheeledVehicle::StaticClass(), VehiclesActors);
  UCarlaEpisode* Episode = UCarlaStatics::GetCurrentEpisode(GetWorld());
  for (AActor* VehicleActor : VehiclesActors)
  {

    ACarlaWheeledVehicle* Vehicle = Cast<ACarlaWheeledVehicle> (VehicleActor);
    FCarlaActor* CarlaActor = Episode->FindCarlaActor(Vehicle);
    if (!CarlaActor)
    {
      continue;
    }
    const FActorInfo* ActorInfo = CarlaActor->GetActorInfo();
    const FActorDescription& Description = ActorInfo->Description;
    const FActorAttribute* Attribute = Description.Variations.Find("terramechanics");
    // If the vehicle has terramechanics enabled
    if(!Attribute || !UActorBlueprintFunctionLibrary::ActorAttributeToBool(*Attribute, false))
    {
      continue;
    }

    FVector GlobalLocation = Vehicle->GetActorLocation();
    if(LargeMapManager)
    {
      GlobalLocation = LargeMapManager->LocalToGlobalLocation(Vehicle->GetActorLocation());

      uint64_t TileId = LargeMapManager->GetTileID(GlobalLocation);
      FIntVector CurrentTileId = 
          LargeMapManager->GetTileVectorID(GlobalLocation);
      if(CurrentLargeMapTileId != CurrentTileId)
      {
        //load new height map
        FCarlaMapTile* LargeMapTile = LargeMapManager->GetCarlaMapTile(TileId);
        if(LargeMapTile)
        {
          CurrentLargeMapTileId = CurrentTileId;
          FString FullTileNamePath = LargeMapTile->Name;
          FString TileDirectory;
          FString TileName;
          FString Extension;
          FPaths::Split(FullTileNamePath, TileDirectory, TileName, Extension);
          FString AssetPath = TileDirectory + "/HeightMaps/" + TileName + "." + TileName;
          UE_LOG(LogCarla, Log, TEXT("Enter tile %s, %s \n %s \n %s \n %s"), *CurrentTileId.ToString(), 
              *FullTileNamePath, *TileDirectory, *TileName, *Extension);

          UObject* DataAssetObject = StaticLoadObject(UHeightMapDataAsset::StaticClass(), nullptr, *(AssetPath));
          if(DataAssetObject)
          {
            UHeightMapDataAsset* HeightMapDataAsset = Cast<UHeightMapDataAsset>(DataAssetObject);
            if (HeightMapDataAsset != nullptr)
            {
              FVector TilePosition = HeightMapOffset + LargeMapManager->GetTileLocation(CurrentLargeMapTileId) - 0.5f*FVector(LargeMapManager->GetTileSize(), -LargeMapManager->GetTileSize(), 0);
              UE_LOG(LogCarla, Log, TEXT("Updating height map to location %s in tile location %s"), 
                  *TilePosition.ToString(), *LargeMapManager->GetTileLocation(CurrentLargeMapTileId).ToString());
              TilePosition.Z += FloorHeight;
              SparseMap.UpdateHeightMap(
                  HeightMapDataAsset, UEFrameToSI(TilePosition), UEFrameToSI(FVector(
                    LargeMapManager->GetTileSize(),-LargeMapManager->GetTileSize(), 0)), 
                  1.f, HeightMapScaleFactor.Z);
            }
          }
        }
        else
        {/*
          UE_LOG(LogCarla, Log, TEXT("Tile not found %s %s"), 
              *GlobalLocation.ToString(), *CurrentTileId.ToString());
          */
        }
      }
    }

    SparseMap.LockMutex();
    RunNNPhysicsSimulation(Vehicle, DeltaTime);

    LastUpdatedPosition = GlobalLocation;

    UpdateTexture();

    if (bDrawLoadedTiles)
    {
      DrawTiles(GetWorld(), SparseMap.GetTileIdInMap(), GlobalLocation.Z + 300, FLinearColor(0.0,0.0,1.0,0.0));
      DrawTiles(GetWorld(), SparseMap.GetTileIdInCache(), GlobalLocation.Z + 300, FLinearColor(1.0,0.0,0.0,0.0));
    }
    SparseMap.UnLockMutex();

    if( MPCInstance == nullptr )
    {
      if(MPC){
        MPCInstance = GetWorld()->GetParameterCollectionInstance( MPC );
      }
    }

    if( MPCInstance ){
      MPCInstance->SetVectorParameterValue("PositionToUpdate", GetTileCenter(LastUpdatedPosition));
      // We set texture radius in cm as is UE4 default measure unit
      MPCInstance->SetScalarParameterValue("TextureRadius", TextureRadius * 100);
      MPCInstance->SetScalarParameterValue("LargeTextureRadius", TextureRadius * 100);
      MPCInstance->SetScalarParameterValue("EffectMultiplayer", EffectMultiplayer);
      MPCInstance->SetScalarParameterValue("MinDisplacement",  MinDisplacement);
      MPCInstance->SetScalarParameterValue("MaxDisplacement",  MinDisplacement);
      if(TextureToUpdate){
        MPCInstance->SetScalarParameterValue("TexSizeX", TextureToUpdate->GetSizeX()); 
      } 
    }
    if(bUseDeformationPlane){
      if( DeformationPlaneActor ){
        DeformationPlaneActor->SetActorLocation(LastUpdatedPosition, false, nullptr);
      }else{
        DeformationPlaneActor = GetWorld()->SpawnActor<AStaticMeshActor>();
    
        if( DeformationPlaneActor )
        {
        DeformationPlaneActor->GetStaticMeshComponent()->SetStaticMesh( DeformationPlaneMesh );
        DeformationPlaneActor->GetStaticMeshComponent()->SetMaterial( 0, DeformationPlaneMaterial );
        DeformationPlaneActor->GetRootComponent()->SetMobility(EComponentMobility::Movable);
        }
      }
    }
  }

  if (bDrawHeightMap)
  {
    TRACE_CPUPROFILER_EVENT_SCOPE(DrawHeightMap);
    float LifeTime = 0.3f;
    bool bPersistentLines = false;
    bool bDepthIsForeground = (0 == SDPG_Foreground);
    UWorld* World = GetWorld();
    ULineBatchComponent* LineBatcher = 
        (World ? (bDepthIsForeground ? World->ForegroundLineBatcher : 
        (( bPersistentLines || (LifeTime > 0.f) ) ? World->PersistentLineBatcher : World->LineBatcher)) : nullptr);
    if (!LineBatcher)
    {
      UE_LOG(LogCarla, Error, TEXT("Missing linebatcher"));
    }

    float DrawPos_X = DrawStart.X;
    float DrawPos_Y = DrawStart.Y;
    for (DrawPos_X = DrawStart.X; DrawPos_X < DrawEnd.X; DrawPos_X += DrawInterval.X)
    {
      for (DrawPos_Y = DrawStart.Y; DrawPos_Y < DrawEnd.Y; DrawPos_Y += DrawInterval.Y)
      {
        float Height = SparseMap.GetHeight(UEFrameToSI(FVector(DrawPos_X, DrawPos_Y, 0)));
        FVector Point = FVector(DrawPos_X, DrawPos_Y, SIToUEFrame(Height));
        if(LargeMapManager)
        {
          Point = LargeMapManager->GlobalToLocalLocation(Point);
        }
        LineBatcher->DrawPoint(Point, 
            FLinearColor(1.f, 0.f, 0.f), 10.0, 0, LifeTime);

      }
    }    
  }
}

void UCustomTerrainPhysicsComponent::DrawParticles(UWorld* World, std::vector<FParticle*>& Particles, 
    FLinearColor Color)
{
  float LifeTime = 0.3f;
  bool bPersistentLines = false;
  bool bDepthIsForeground = (0 == SDPG_Foreground);
  ULineBatchComponent* LineBatcher = 
      (World ? (bDepthIsForeground ? World->ForegroundLineBatcher : 
      (( bPersistentLines || (LifeTime > 0.f) ) ? World->PersistentLineBatcher : World->LineBatcher)) : nullptr);
  if (!LineBatcher)
  {
    UE_LOG(LogCarla, Error, TEXT("Missing linebatcher"));
  }
  for(FParticle* Particle : Particles)
  {
    // DrawDebugPoint(World, MToCM*Particle->Position.ToFVector(),
    //     1.0, FColor(255,0,0), false, 0.3, 0);
    FVector Point = SIToUEFrame(Particle->Position.ToFVector());
    if(LargeMapManager)
    {
      Point = LargeMapManager->GlobalToLocalLocation(Point);
    }
    LineBatcher->DrawPoint(Point, 
          Color, 1.0, 0, LifeTime);
  }
}

void UCustomTerrainPhysicsComponent::DrawParticlesArray(UWorld* World, TArray<float>& ParticlesArray, 
    FLinearColor Color)
{
  float LifeTime = 0.3f;
  bool bPersistentLines = false;
  bool bDepthIsForeground = (0 == SDPG_Foreground);
  ULineBatchComponent* LineBatcher = 
      (World ? (bDepthIsForeground ? World->ForegroundLineBatcher : 
      (( bPersistentLines || (LifeTime > 0.f) ) ? World->PersistentLineBatcher : World->LineBatcher)) : nullptr);
  if (!LineBatcher)
  {
    UE_LOG(LogCarla, Error, TEXT("Missing linebatcher"));
  }
  for(int i = 0; i < ParticlesArray.Num(); i+=3)
  {
    FVector Position = FVector(ParticlesArray[i+0], ParticlesArray[i+1], ParticlesArray[i+2]);
    // DrawDebugPoint(World, MToCM*Particle->Position.ToFVector(),
    //     1.0, FColor(255,0,0), false, 0.3, 0);
    FVector Point = SIToUEFrame(Position);
    LineBatcher->DrawPoint(Point, 
          Color, 1.0, 0, LifeTime);
  }
}

void UCustomTerrainPhysicsComponent::DrawOrientedBox(UWorld* World, const TArray<FOrientedBox>& Boxes)
{
  float LifeTime = 0.3f;
  bool bPersistentLines = false;
  bool bDepthIsForeground = (0 == SDPG_Foreground);
  float Thickness = 2.0f;
  ULineBatchComponent* LineBatcher = 
      (World ? (bDepthIsForeground ? World->ForegroundLineBatcher : 
      (( bPersistentLines || (LifeTime > 0.f) ) ? World->PersistentLineBatcher : World->LineBatcher)) : nullptr);
  if (!LineBatcher)
  {
    UE_LOG(LogCarla, Error, TEXT("Missing linebatcher"));
  }
  for (const FOrientedBox& OBox : Boxes)
  {
    TArray<FVector> Vertices;
    Vertices.SetNum(8);
    OBox.CalcVertices(&Vertices[0]);
    if(LargeMapManager)
    {
      for(FVector& Point : Vertices)
      {
        Point = LargeMapManager->GlobalToLocalLocation(Point);
      }
    }
    LineBatcher->DrawLines({
        FBatchedLine(Vertices[0], Vertices[1], 
            FLinearColor(0.0,0.0,1.0), LifeTime, Thickness, 0),
        FBatchedLine(Vertices[0], Vertices[2], 
            FLinearColor(0.0,0.0,1.0), LifeTime, Thickness, 0),
        FBatchedLine(Vertices[2], Vertices[3], 
            FLinearColor(0.0,0.0,1.0), LifeTime, Thickness, 0),
        FBatchedLine(Vertices[3], Vertices[1], 
            FLinearColor(0.0,0.0,1.0), LifeTime, Thickness, 0),

        FBatchedLine(Vertices[4], Vertices[5], 
            FLinearColor(0.0,0.0,1.0), LifeTime, Thickness, 0),
        FBatchedLine(Vertices[4], Vertices[6], 
            FLinearColor(0.0,0.0,1.0), LifeTime, Thickness, 0),
        FBatchedLine(Vertices[6], Vertices[7], 
            FLinearColor(0.0,0.0,1.0), LifeTime, Thickness, 0),
        FBatchedLine(Vertices[7], Vertices[5], 
            FLinearColor(0.0,0.0,1.0), LifeTime, Thickness, 0),

        FBatchedLine(Vertices[0], Vertices[4], 
            FLinearColor(0.0,0.0,1.0), LifeTime, Thickness, 0),
        FBatchedLine(Vertices[1], Vertices[5], 
            FLinearColor(0.0,0.0,1.0), LifeTime, Thickness, 0),
        FBatchedLine(Vertices[2], Vertices[6], 
            FLinearColor(0.0,0.0,1.0), LifeTime, Thickness, 0),
        FBatchedLine(Vertices[3], Vertices[7], 
            FLinearColor(0.0,0.0,1.0), LifeTime, Thickness, 0)});
  }
}

void UCustomTerrainPhysicsComponent::DrawTiles(UWorld* World, const std::vector<uint64_t>& TilesIds,float Height,
    FLinearColor Color)
{
  float LifeTime = 0.3f;
  bool bPersistentLines = false;
  bool bDepthIsForeground = (0 == SDPG_Foreground);
  float Thickness = 2.0f;
  ULineBatchComponent* LineBatcher = 
      (World ? (bDepthIsForeground ? World->ForegroundLineBatcher : 
      (( bPersistentLines || (LifeTime > 0.f) ) ? World->PersistentLineBatcher : World->LineBatcher)) : nullptr);
  if (!LineBatcher)
  {
    UE_LOG(LogCarla, Error, TEXT("Missing linebatcher"));
  }
  // UE_LOG(LogCarla, Log, TEXT("Drawing %d Tiles"), TilesIds.size());
  for (const uint64_t& TileId : TilesIds)
  {
    FVector TileCenter = SparseMap.GetTilePosition(TileId).ToFVector();
    FVector V1 = SIToUEFrame(TileCenter);
    FVector V2 = SIToUEFrame(TileCenter + FVector(SparseMap.GetTileSize(),0,0));
    FVector V3 = SIToUEFrame(TileCenter + FVector(0,SparseMap.GetTileSize(),0));
    FVector V4 = SIToUEFrame(TileCenter + FVector(SparseMap.GetTileSize(),SparseMap.GetTileSize(),0));
    if(LargeMapManager)
    {
      V1 = LargeMapManager->GlobalToLocalLocation(V1);
      V2 = LargeMapManager->GlobalToLocalLocation(V2);
      V3 = LargeMapManager->GlobalToLocalLocation(V3);
      V4 = LargeMapManager->GlobalToLocalLocation(V4);
    }
    V1.Z = Height;
    V2.Z = Height;
    V3.Z = Height;
    V4.Z = Height;
    LineBatcher->DrawLines({
        FBatchedLine(V1, V2, 
            Color, LifeTime, Thickness, 0),
        FBatchedLine(V2, V4, 
            Color, LifeTime, Thickness, 0),
        FBatchedLine(V1, V3, 
            Color, LifeTime, Thickness, 0),
        FBatchedLine(V3, V4, 
            Color, LifeTime, Thickness, 0)});
    // UE_LOG(LogCarla, Log, TEXT("Drawing Tile %ld with verts %s, %s, %s, %s"),
    //     TileId, *V1.ToString(), *V2.ToString(), *V3.ToString(), *V4.ToString());
  }
}

void UCustomTerrainPhysicsComponent::LimitParticlesPerWheel(std::vector<FParticle*> &Particles)
{
  TRACE_CPUPROFILER_EVENT_SCOPE(LimitParticlesPerWheel);
  if (Particles.size() < MaxParticlesPerWheel)
  {
    return;
  }
  std::sort(Particles.begin(), Particles.end(), [&](FParticle* P1, FParticle* P2) -> bool
  {
    return P1->Position.Z > P2->Position.Z;
  });
  Particles.resize(MaxParticlesPerWheel);
}

void UCustomTerrainPhysicsComponent::GenerateBenchmarkParticles(std::vector<FParticle>& BenchParticles, 
    std::vector<FParticle*> &ParticlesWheel0, std::vector<FParticle*> &ParticlesWheel1,
    std::vector<FParticle*> &ParticlesWheel2, std::vector<FParticle*> &ParticlesWheel3,
    FOrientedBox &BboxWheel0, FOrientedBox &BboxWheel1, 
    FOrientedBox &BboxWheel2, FOrientedBox &BboxWheel3)
{
  TRACE_CPUPROFILER_EVENT_SCOPE(GenerateBenchmarkParticles);
  BenchParticles.reserve(100000);
  auto GenerateBoxParticles = [&](FOrientedBox &BboxWheel, std::vector<FParticle*> &ParticlesWheel)
  {
    ParticlesWheel.clear();
    FVector TileOrigin = FVector(0,0,0);
    FVector BoxSize = FVector(2*BboxWheel.ExtentX, 2*BboxWheel.ExtentY, BboxWheel.ExtentZ);
    uint32_t NumParticles_X = BoxSize.X / ParticleDiameter;
    uint32_t NumParticles_Y = BoxSize.Y / ParticleDiameter;
    uint32_t NumParticles_Z = BoxSize.Z / ParticleDiameter;
    UE_LOG(LogCarla, Log, TEXT("Generating (%d,%d,%d) particles"), 
        NumParticles_X,NumParticles_Y,NumParticles_Z);
    for(uint32_t i = 0; i < NumParticles_X; i++)
    {
      float XPos = i*ParticleDiameter;
      for(uint32_t j = 0; j < NumParticles_Y; j++)
      {
        float YPos = j*ParticleDiameter;
        for(uint32_t k = 0; k < NumParticles_Z; k++)
        {
          float ZPos = k*ParticleDiameter;
          FVector ParticlePosition = TileOrigin + FVector(XPos, YPos, ZPos);
          ParticlePosition = (ParticlePosition.X - BboxWheel.ExtentX) * BboxWheel0.AxisX +
                             (ParticlePosition.Y - BboxWheel.ExtentY) * BboxWheel0.AxisY +
                             (ParticlePosition.Z - BboxWheel.ExtentZ) * BboxWheel0.AxisZ + BboxWheel.Center;
          ParticlePosition = UEFrameToSI(ParticlePosition);
          BenchParticles.emplace_back(FParticle{ParticlePosition, FVector(0), ParticleDiameter/2.f});
          ParticlesWheel.emplace_back(&BenchParticles.back());
        }
      }
    }
  };
  GenerateBoxParticles(BboxWheel0, ParticlesWheel0);
  GenerateBoxParticles(BboxWheel1, ParticlesWheel1);
  GenerateBoxParticles(BboxWheel2, ParticlesWheel2);
  GenerateBoxParticles(BboxWheel3, ParticlesWheel3);

  UE_LOG(LogCarla, Log, TEXT("Generated %d particles"), BenchParticles.size());
}

void UCustomTerrainPhysicsComponent::RunNNPhysicsSimulation(
    ACarlaWheeledVehicle *Vehicle, float DeltaTime)
{
  TRACE_CPUPROFILER_EVENT_SCOPE(RunNNPhysicsSimulation);
  #ifdef WITH_PYTORCH
  FTransform VehicleTransform = Vehicle->GetTransform();
  FTransform WheelTransform0 = VehicleTransform;
  FTransform WheelTransform1 = VehicleTransform;
  FTransform WheelTransform2 = VehicleTransform;
  FTransform WheelTransform3 = VehicleTransform;
<<<<<<< HEAD
  FVector WheelPosition0 = VehicleTransform.TransformPosition(FVector(140, -70, 40));;
  FVector WheelPosition1 = VehicleTransform.TransformPosition(FVector(140, 70, 40));;
  FVector WheelPosition2 = VehicleTransform.TransformPosition(FVector(-140, -70, 40));;
  FVector WheelPosition3 = VehicleTransform.TransformPosition(FVector(-140, 70, 40));;
=======
  FVector WheelPosition0 = VehicleTransform.TransformPosition(FVector(140, -70, 40));
  FVector WheelPosition1 = VehicleTransform.TransformPosition(FVector(140, 70, 40));
  FVector WheelPosition2 = VehicleTransform.TransformPosition(FVector(-140, -70, 40));
  FVector WheelPosition3 = VehicleTransform.TransformPosition(FVector(-140, 70, 40));
>>>>>>> bb679c53
  WheelTransform0.SetLocation(WheelPosition0);
  WheelTransform1.SetLocation(WheelPosition1);
  WheelTransform2.SetLocation(WheelPosition2);
  WheelTransform3.SetLocation(WheelPosition3);
  if(LargeMapManager)
  {
    WheelPosition0 = LargeMapManager->LocalToGlobalLocation(WheelPosition0);
    WheelPosition1 = LargeMapManager->LocalToGlobalLocation(WheelPosition1);
    WheelPosition2 = LargeMapManager->LocalToGlobalLocation(WheelPosition2);
    WheelPosition3 = LargeMapManager->LocalToGlobalLocation(WheelPosition3);
  }
  FOrientedBox BboxWheel0;
  BboxWheel0.AxisX = VehicleTransform.GetUnitAxis(EAxis::X);
  BboxWheel0.AxisY = VehicleTransform.GetUnitAxis(EAxis::Y);
  BboxWheel0.AxisZ = VehicleTransform.GetUnitAxis(EAxis::Z);
  BboxWheel0.Center = WheelPosition0 + FVector(0,0,-TireRadius);
  BboxWheel0.ExtentX = BoxSearchForwardDistance;
  BboxWheel0.ExtentY = BoxSearchLateralDistance;
  BboxWheel0.ExtentZ = BoxSearchDepthDistance;
  FOrientedBox BboxWheel1 = BboxWheel0;
  BboxWheel1.Center = WheelPosition1 + FVector(0,0,-TireRadius);
  FOrientedBox BboxWheel2 = BboxWheel0;
  BboxWheel2.Center = WheelPosition2 + FVector(0,0,-TireRadius);
  FOrientedBox BboxWheel3 = BboxWheel0;
  BboxWheel3.Center = WheelPosition3 + FVector(0,0,-TireRadius);
  if (DrawDebugInfo)
  {
    DrawOrientedBox(GetWorld(), {BboxWheel0, BboxWheel1, BboxWheel2, BboxWheel3});
  }

  std::vector<FParticle*> ParticlesWheel0, ParticlesWheel1, ParticlesWheel2, ParticlesWheel3;
  {
    TRACE_CPUPROFILER_EVENT_SCOPE(ParticleSearch);
    auto GetAndFilterParticlesInBox = 
        [&] (FOrientedBox& OBox) -> std::vector<FParticle*>
    {
      std::vector<FParticle*> Particles;
      Particles = SparseMap.GetParticlesInBox(OBox);
      LimitParticlesPerWheel(Particles);
      return Particles;
    };
    auto FutureParticles0 = Async(EAsyncExecution::ThreadPool, 
        [&]() {return GetAndFilterParticlesInBox(BboxWheel0);});
    auto FutureParticles2 = Async(EAsyncExecution::ThreadPool, 
        [&]() {return GetAndFilterParticlesInBox(BboxWheel2);});
    auto FutureParticles1 = Async(EAsyncExecution::ThreadPool, 
        [&]() {return GetAndFilterParticlesInBox(BboxWheel1);});
    auto FutureParticles3 = Async(EAsyncExecution::ThreadPool, 
        [&]() {return GetAndFilterParticlesInBox(BboxWheel3);});
    ParticlesWheel0 = FutureParticles0.Get();
    ParticlesWheel2 = FutureParticles2.Get();
    ParticlesWheel1 = FutureParticles1.Get();
    ParticlesWheel3 = FutureParticles3.Get();
  }

  std::vector<FParticle> BenchParticles;
  if(bBenchMark)
  {
    GenerateBenchmarkParticles(BenchParticles, 
        ParticlesWheel0, ParticlesWheel1, ParticlesWheel2, ParticlesWheel3,
        BboxWheel0, BboxWheel1, BboxWheel2, BboxWheel3);
    UE_LOG(LogCarla, Log, TEXT("Generated %d particles"), BenchParticles.size());
  }

  if(DrawDebugInfo)
  {
    DrawParticles(GetWorld(), ParticlesWheel0);
    DrawParticles(GetWorld(), ParticlesWheel1);
    DrawParticles(GetWorld(), ParticlesWheel2);
    DrawParticles(GetWorld(), ParticlesWheel3);
    DrawTiles(GetWorld(), SparseMap.GetIntersectingTiles(BboxWheel0), BboxWheel0.Center.Z);
    DrawTiles(GetWorld(), SparseMap.GetIntersectingTiles(BboxWheel1), BboxWheel1.Center.Z);
    DrawTiles(GetWorld(), SparseMap.GetIntersectingTiles(BboxWheel2), BboxWheel2.Center.Z);
    DrawTiles(GetWorld(), SparseMap.GetIntersectingTiles(BboxWheel3), BboxWheel3.Center.Z);
  }

  //UE_LOG(LogCarla, Log, TEXT("Found %d particles in wheel 0 %s"), ParticlesWheel0.size(), *WheelPosition0.ToString());
  //UE_LOG(LogCarla, Log, TEXT("Found %d particles in wheel 1 %s"), ParticlesWheel1.size(), *WheelPosition1.ToString());
  //UE_LOG(LogCarla, Log, TEXT("Found %d particles in wheel 2 %s"), ParticlesWheel2.size(), *WheelPosition2.ToString());
  //UE_LOG(LogCarla, Log, TEXT("Found %d particles in wheel 3 %s"), ParticlesWheel3.size(), *WheelPosition3.ToString());

  TArray<float> ParticlePos0, ParticleVel0, ParticlePos1, ParticleVel1,
                ParticlePos2, ParticleVel2, ParticlePos3, ParticleVel3;
  TArray<float> WheelPos0, WheelOrient0, WheelLinVel0, WheelAngVel0;
  TArray<float> WheelPos1, WheelOrient1, WheelLinVel1, WheelAngVel1;
  TArray<float> WheelPos2, WheelOrient2, WheelLinVel2, WheelAngVel2;
  TArray<float> WheelPos3, WheelOrient3, WheelLinVel3, WheelAngVel3;
  {
    TRACE_CPUPROFILER_EVENT_SCOPE(SetUpArrays);
    SetUpParticleArrays(ParticlesWheel0, ParticlePos0, ParticleVel0, WheelTransform0);
    SetUpParticleArrays(ParticlesWheel1, ParticlePos1, ParticleVel1, WheelTransform1);
    SetUpParticleArrays(ParticlesWheel2, ParticlePos2, ParticleVel2, WheelTransform2);
    SetUpParticleArrays(ParticlesWheel3, ParticlePos3, ParticleVel3, WheelTransform3);

    SetUpWheelArrays(Vehicle, 0, WheelPos0, WheelOrient0, WheelLinVel0, WheelAngVel0);
    SetUpWheelArrays(Vehicle, 1, WheelPos1, WheelOrient1, WheelLinVel1, WheelAngVel1);
    SetUpWheelArrays(Vehicle, 2, WheelPos2, WheelOrient2, WheelLinVel2, WheelAngVel2);
    SetUpWheelArrays(Vehicle, 3, WheelPos3, WheelOrient3, WheelLinVel3, WheelAngVel3);
  }

  carla::learning::WheelInput Wheel0 {
      static_cast<int>(ParticlesWheel0.size()), 
      ParticlePos0.GetData(), ParticleVel0.GetData(),
      WheelPos0.GetData(), WheelOrient0.GetData(),
      WheelLinVel0.GetData(), WheelAngVel0.GetData()};
  carla::learning::WheelInput Wheel1 {
      static_cast<int>(ParticlesWheel1.size()), 
      ParticlePos1.GetData(), ParticleVel1.GetData(),
      WheelPos1.GetData(), WheelOrient1.GetData(),
      WheelLinVel1.GetData(), WheelAngVel1.GetData()};
  carla::learning::WheelInput Wheel2 {
      static_cast<int>(ParticlesWheel2.size()), 
      ParticlePos2.GetData(), ParticleVel2.GetData(),
      WheelPos2.GetData(), WheelOrient2.GetData(),
      WheelLinVel2.GetData(), WheelAngVel2.GetData()};
  carla::learning::WheelInput Wheel3 {
      static_cast<int>(ParticlesWheel3.size()), 
      ParticlePos3.GetData(), ParticleVel3.GetData(),
      WheelPos3.GetData(), WheelOrient3.GetData(),
      WheelLinVel3.GetData(), WheelAngVel3.GetData()};

  const FVehicleControl& VehicleControl = Vehicle->GetVehicleControl();
  carla::learning::Inputs NNInput {Wheel0,Wheel1,Wheel2,Wheel3, 
      VehicleControl.Steer, VehicleControl.Throttle, VehicleControl.Brake, 
      SoilType, NNVerbose};
  if (!bUseSoilType)
  {
    NNInput.terrain_type = -1;
  }
  if (VehicleControl.bReverse)
  {
    NNInput.throttle *= -1;
  }
  TerramechanicsModel.SetInputs(NNInput);
  {
    TRACE_CPUPROFILER_EVENT_SCOPE(RunModel);
    if(bUseCUDAModel)
    {
      TerramechanicsModel.ForwardCUDATensors();
    }
    else if(bUseDynamicModel)
    {
      TerramechanicsModel.ForwardDynamic();
    }
    else 
    {
      TerramechanicsModel.Forward();
    }
  }
  carla::learning::Outputs& Output = TerramechanicsModel.GetOutputs();

  if(bUpdateParticles)
  {
    {
      TRACE_CPUPROFILER_EVENT_SCOPE(RemoveParticlesFromOrderedContainer);
      auto RemoveParticles = 
      [&] (std::vector<FParticle*>& ParticlesWheel)
      {
        RemoveParticlesFromOrderedContainer( ParticlesWheel );
      };
      RemoveParticles(ParticlesWheel0);
      RemoveParticles(ParticlesWheel1);
      RemoveParticles(ParticlesWheel2);
      RemoveParticles(ParticlesWheel3);
      
    }
    {
      TRACE_CPUPROFILER_EVENT_SCOPE(UpdateParticles);

      auto UpdateFutureParticles = 
      [&] (std::vector<FParticle*>& Particles, std::vector<float>& Forces, float DeltaTime,
          const FTransform& WheelTransform)
      {
        UpdateParticles( Particles, Forces, DeltaTime, WheelTransform );
      };
      UpdateFutureParticles(
          ParticlesWheel0, Output.wheel0._particle_forces, DeltaTime, WheelTransform0);
      UpdateFutureParticles(
          ParticlesWheel1, Output.wheel1._particle_forces, DeltaTime, WheelTransform1);
      UpdateFutureParticles(
          ParticlesWheel2, Output.wheel2._particle_forces, DeltaTime, WheelTransform2);
      UpdateFutureParticles(
          ParticlesWheel3, Output.wheel3._particle_forces, DeltaTime, WheelTransform3);
    }
    if (DrawDebugInfo)
    {
      FLinearColor Color(1.0,0.0,1.0,1.0);
      DrawParticles(GetWorld(), ParticlesWheel0, Color);
      DrawParticles(GetWorld(), ParticlesWheel1, Color);
      DrawParticles(GetWorld(), ParticlesWheel2, Color);
      DrawParticles(GetWorld(), ParticlesWheel3, Color);
    }
    {
      TRACE_CPUPROFILER_EVENT_SCOPE(AddParticles);
      AddParticlesToOrderedContainer( ParticlesWheel0 );
      AddParticlesToOrderedContainer( ParticlesWheel1 );
      AddParticlesToOrderedContainer( ParticlesWheel2 );
      AddParticlesToOrderedContainer( ParticlesWheel3 );
    }
    {
      TRACE_CPUPROFILER_EVENT_SCOPE(UCustomTerrainPhysicsComponent::UpdateTilesHeightMaps);
      UpdateTilesHeightMapsInRadius( LastUpdatedPosition, TextureRadius);
    }
  }

  if(bUseMeanAcceleration)
  {
    ApplyMeanAccelerationToVehicle(Vehicle, 
        ForceMulFactor*SIToUEFrame(FVector(
            Output.wheel0.wheel_forces_x,
            Output.wheel0.wheel_forces_y,
            Output.wheel0.wheel_forces_z)),
        ForceMulFactor*SIToUEFrame(FVector(
            Output.wheel1.wheel_forces_x,
            Output.wheel1.wheel_forces_y,
            Output.wheel1.wheel_forces_z)),
        ForceMulFactor*SIToUEFrame(FVector(
            Output.wheel2.wheel_forces_x,
            Output.wheel2.wheel_forces_y,
            Output.wheel2.wheel_forces_z)),
        ForceMulFactor*SIToUEFrame(FVector(
            Output.wheel3.wheel_forces_x,
            Output.wheel3.wheel_forces_y,
            Output.wheel3.wheel_forces_z)));
  }
  else
  {
    ApplyForcesToVehicle(Vehicle, 
        ForceMulFactor*SIToUEFrame(FVector(
            Output.wheel0.wheel_forces_x,
            Output.wheel0.wheel_forces_y,
            Output.wheel0.wheel_forces_z)),
        ForceMulFactor*SIToUEFrame(FVector(
            Output.wheel1.wheel_forces_x,
            Output.wheel1.wheel_forces_y,
            Output.wheel1.wheel_forces_z)),
        ForceMulFactor*SIToUEFrame(FVector(
            Output.wheel2.wheel_forces_x,
            Output.wheel2.wheel_forces_y,
            Output.wheel2.wheel_forces_z)),
        ForceMulFactor*SIToUEFrame(FVector(
            Output.wheel3.wheel_forces_x,
            Output.wheel3.wheel_forces_y,
            Output.wheel3.wheel_forces_z)),
        ForceMulFactor*MToCM*SIToUEFrame(FVector(
            Output.wheel0.wheel_torque_x,
            Output.wheel0.wheel_torque_y,
            Output.wheel0.wheel_torque_z)),
        ForceMulFactor*MToCM*SIToUEFrame(FVector(
            Output.wheel1.wheel_torque_x,
            Output.wheel1.wheel_torque_y,
            Output.wheel1.wheel_torque_z)),
        ForceMulFactor*MToCM*SIToUEFrame(FVector(
            Output.wheel2.wheel_torque_x,
            Output.wheel2.wheel_torque_y,
            Output.wheel2.wheel_torque_z)),
        ForceMulFactor*MToCM*SIToUEFrame(FVector(
            Output.wheel3.wheel_torque_x,
            Output.wheel3.wheel_torque_y,
            Output.wheel3.wheel_torque_z)));
  }
  #endif
}

void UCustomTerrainPhysicsComponent::UpdateParticles(
    std::vector<FParticle*> Particles, std::vector<float> Forces,
    float DeltaTime, const FTransform& WheelTransform)
{
  TRACE_CPUPROFILER_EVENT_SCOPE(UpdateParticles);
  UE_LOG(LogCarla, Log, TEXT("%d vs %d"), Particles.size(), Forces.size()/3);
  if(bUseLocalFrame)
  {
    for (size_t i = 0; i < Particles.size(); i++)
    {
      FVector Force = FVector(Forces[3*i + 0], Forces[3*i + 1], Forces[3*i + 2]) * ParticleForceMulFactor;
      FVector LocalAcceleration = Force;
      FVector UELocalAcceleration = SIToUEFrame(LocalAcceleration);
      FVector UEGlobalAcceleration = WheelTransform.TransformVector(UELocalAcceleration);
      FVector Acceleration = UEFrameToSI(UEGlobalAcceleration);
      FParticle* P = Particles[i];
      P->Velocity = P->Velocity + Acceleration*DeltaTime;
      P->Position = P->Position + P->Velocity*DeltaTime;
    }
  }
  {
    for (size_t i = 0; i < Particles.size(); i++)
    {
      FVector Force = FVector(Forces[3*i + 0], Forces[3*i + 1], Forces[3*i + 2]) * ParticleForceMulFactor;
      FParticle* P = Particles[i];
      FVector Acceleration = Force;
      P->Velocity = P->Velocity + Acceleration*DeltaTime;
      P->Position = P->Position + P->Velocity*DeltaTime;
    }
  }
}

void UCustomTerrainPhysicsComponent::UpdateParticlesDebug( std::vector<FParticle*> Particles)
{
  TRACE_CPUPROFILER_EVENT_SCOPE(UpdateParticles);
  float DeltaTime = GetWorld()->GetDeltaSeconds();
  for (size_t i = 0; i < Particles.size(); i++)
  {
    FVector Force = FVector( 0, 0, FMath::RandRange(-1.0f, 1.0f));
    FParticle* P = Particles[i];
    FVector Acceleration = Force;
    P->Velocity = P->Velocity + Acceleration*DeltaTime;
    P->Position = P->Position + P->Velocity*DeltaTime;
  }
}

void UCustomTerrainPhysicsComponent::UpdateTilesHeightMaps(
    const std::vector<FParticle*>& Particles)
{
  TRACE_CPUPROFILER_EVENT_SCOPE(UpdateTilesHeightMaps);

  uint32_t PartialHeightMapSize = 
      SparseMap.GetTileSize() * TextureToUpdate->GetSizeX() / (2*TextureRadius);
  float InverseTileSize = 1.f/SparseMap.GetTileSize();
  float Transformation = InverseTileSize * PartialHeightMapSize;
  float ParticlesInARowInHeightMap = TextureToUpdate->GetSizeX() / (TextureRadius * 2);
  for (size_t i = 0; i < Particles.size(); i++)
  {
    const FParticle* P = Particles[i];
    uint64_t TileId = SparseMap.GetTileId(P->Position);
    FDenseTile& CurrentTile = SparseMap.GetTile(TileId);
    FDVector TilePosition = CurrentTile.TilePosition;
    FDVector ParticleLocalPosition = P->Position - TilePosition;
    FIntVector HeightMapCoords = FIntVector(
        ParticleLocalPosition.X * Transformation,
        ParticleLocalPosition.Y * Transformation, 0);

    HeightMapCoords.X = std::min( std::max( HeightMapCoords.X, 0) , static_cast<int>(PartialHeightMapSize-1));
    HeightMapCoords.Y = std::min( std::max( HeightMapCoords.Y, 0) , static_cast<int>(PartialHeightMapSize-1));
    uint32_t Index = HeightMapCoords.Y * PartialHeightMapSize + HeightMapCoords.X;
    // Compare to the current value, if higher replace 
    if( P->Position.Z > CurrentTile.ParticlesHeightMap[Index] )
      CurrentTile.ParticlesHeightMap[Index] = P->Position.Z;
  }
}

void UCustomTerrainPhysicsComponent::RemoveParticlesFromOrderedContainer(
    const std::vector<FParticle*>& Particles)
{
  TRACE_CPUPROFILER_EVENT_SCOPE(RemoveParticlesFromOrderedContainer);
  
  uint32_t PartialHeightMapSize = 
      SparseMap.GetTileSize() * TextureToUpdate->GetSizeX() / (2*TextureRadius);
  float InverseTileSize = 1.f/SparseMap.GetTileSize();
  float Transformation = InverseTileSize * PartialHeightMapSize;
  float ParticlesInARowInHeightMap = TextureToUpdate->GetSizeX() / (TextureRadius * 2);
  for (size_t i = 0; i < Particles.size(); i++)
  {
    // FParticle* P = Particles[i];
    // FIntVector TilePosition;
    // TilePosition.X = std::floor( P->Position.X / TileSize );
    // TilePosition.Y = std::floor( P->Position.Y / TileSize );
  
    // FDenseTile& CurrentTile = SparseMap.GetTile(TilePosition.X , TilePosition.Y);
    // CurrentTile.bHeightmapNeedToUpdate = true;
    // // We need to find local position of particle
    // FDVector ParticleLocalPosition = P->Position - TilePosition;
    // // Recalculate position to get it into heightmap coords
    // ParticleLocalPosition.X /= ( SparseMap.GetTileSize() );
    // ParticleLocalPosition.Y /= ( SparseMap.GetTileSize() );
    // ParticleLocalPosition.X *= ( ParticlesInARowInHeightMap );
    // ParticleLocalPosition.Y *= ( ParticlesInARowInHeightMap );

    // uint32_t Index = ParticleLocalPosition.Y * ParticlesInARowInHeightMap + ParticleLocalPosition.X;

    const FParticle* P = Particles[i];
    uint64_t TileId = SparseMap.GetTileId(P->Position);
    FDenseTile& CurrentTile = SparseMap.GetTile(TileId);
    FDVector TilePosition = CurrentTile.TilePosition;
    FDVector ParticleLocalPosition = P->Position - TilePosition;
    FIntVector HeightMapCoords = FIntVector(
        ParticleLocalPosition.X * Transformation,
        ParticleLocalPosition.Y * Transformation, 0);
    
    HeightMapCoords.X = std::min( std::max( HeightMapCoords.X, 0) , static_cast<int>(PartialHeightMapSize-1));
    HeightMapCoords.Y = std::min( std::max( HeightMapCoords.Y, 0) , static_cast<int>(PartialHeightMapSize-1));
    // uint32_t Index = std::floor(ParticleLocalPosition.Y) * PartialHeightMapSize + std::floor(ParticleLocalPosition.X);
    uint32_t Index = HeightMapCoords.Y * PartialHeightMapSize + HeightMapCoords.X;
    
    if(  Index < CurrentTile.ParticlesZOrdered.size()  )
    {
      if( CurrentTile.ParticlesZOrdered[Index].size() > 1 )
      {
        auto it = CurrentTile.ParticlesZOrdered[Index].find(P->Position.Z );
        if( it != CurrentTile.ParticlesZOrdered[Index].end() )
        {
          CurrentTile.ParticlesZOrdered[Index].erase(it);
        }
        else
        {
          UE_LOG(LogCarla, Error, TEXT("Cannot find in %d, position %f"), Index, P->Position.Z  );
        }
        
      }
      else
      {
        UE_LOG(LogCarla, Error, TEXT("Cannot Remove more from %d, currentsize %d Tile : %s"), Index,CurrentTile.ParticlesZOrdered[Index].size(), *(TilePosition.ToString()) );
      }
    }
    else
    {
      UE_LOG(LogCarla, Error, TEXT("RemoveParticlesFromOrderedContainer Invalid Index %d ZOrderedSize %d Tile: %s"), Index,CurrentTile.ParticlesZOrdered.size(), *(TilePosition.ToString()) );
    }
   
  }
}

void UCustomTerrainPhysicsComponent::AddParticlesToOrderedContainer(
    const std::vector<FParticle*>& Particles)
{
  TRACE_CPUPROFILER_EVENT_SCOPE(AddParticlesToOrderedContainer);
  
  uint32_t PartialHeightMapSize = 
    SparseMap.GetTileSize() * TextureToUpdate->GetSizeX() / (2*TextureRadius);
  float InverseTileSize = 1.f/SparseMap.GetTileSize();
  float Transformation = InverseTileSize * PartialHeightMapSize;
  float ParticlesInARowInHeightMap = TextureToUpdate->GetSizeX() / (TextureRadius * 2);
  for (size_t i = 0; i < Particles.size(); i++)
  {
    const FParticle* P = Particles[i];
    uint64_t TileId = SparseMap.GetTileId(P->Position);
    FDenseTile& CurrentTile = SparseMap.GetTile(TileId);
    FDVector TilePosition = CurrentTile.TilePosition;
    FDVector ParticleLocalPosition = P->Position - TilePosition;
    FIntVector HeightMapCoords = FIntVector(
        std::floor(ParticleLocalPosition.X * Transformation),
        std::floor(ParticleLocalPosition.Y * Transformation), 0);
    //HeightMapCoords.X = std::min( std::max( HeightMapCoords.X, 0) , static_cast<int>(PartialHeightMapSize-1));
    //HeightMapCoords.Y = std::min( std::max( HeightMapCoords.Y, 0) , static_cast<int>(PartialHeightMapSize-1));
    uint32_t Index = HeightMapCoords.Y * PartialHeightMapSize + HeightMapCoords.X;
    if(  Index < CurrentTile.ParticlesZOrdered.size()  )
    {
      float CurrentHeight = *( CurrentTile.ParticlesZOrdered[Index].begin() );
      if( P->Position.Z - CurrentHeight < UEFrameToSI( ParticleDiameter ) * 2.0f )
      {
        CurrentTile.ParticlesZOrdered[Index].insert(P->Position.Z);
      }
    }else{
      UE_LOG(LogCarla, Error, TEXT("RemoveParticlesFromOrderedContainer Invalid Index %d ZOrderedSize %d Tile: %s"), Index,CurrentTile.ParticlesZOrdered.size(), *(TilePosition.ToString()) );
    
    }
  }
}

void UCustomTerrainPhysicsComponent::UpdateTilesHeightMapsInRadius(FDVector Position, uint32 Rad )
{
  TRACE_CPUPROFILER_EVENT_SCOPE(UpdateTilesHeightMapsInRadius);

  uint64_t TileId = SparseMap.GetTileId(Position);
  uint32_t Tile_X = (uint32_t)(TileId >> 32);
  uint32_t Tile_Y = (uint32_t)(TileId & (uint32_t)(~0));
  uint32_t RadiusInTiles = (Rad/TileSize);

  FDVector Extension = UEFrameToSI(WorldSize);
  uint32_t MinX = Tile_X - RadiusInTiles;
  uint32_t MinY = Tile_Y - RadiusInTiles;
  uint32_t MaxX = Tile_X + RadiusInTiles;
  uint32_t MaxY = Tile_Y + RadiusInTiles;
  
  for( uint32_t X = MinX; X <= MaxX; ++X )
  {
    for( uint32_t Y = MinY; Y <= MaxY; ++Y )
    {
      uint64_t CurrentTileId = SparseMap.GetTileId(X,Y);
      
      if( SparseMap.Map.count(CurrentTileId) )
      {
        SparseMap.GetTile(X, Y).UpdateLocalHeightmap();
      }
    }
  }
}

void UCustomTerrainPhysicsComponent::ApplyForcesToVehicle(
    ACarlaWheeledVehicle *Vehicle,
    FVector ForceWheel0, FVector ForceWheel1, FVector ForceWheel2, FVector ForceWheel3,
    FVector TorqueWheel0, FVector TorqueWheel1, FVector TorqueWheel2, FVector TorqueWheel3)
{
  TRACE_CPUPROFILER_EVENT_SCOPE(UCustomTerrainPhysicsComponent::ApplyForcesToVehicle);

  FTransform VehicleTransform = Vehicle->GetTransform();
  FVector WheelPosition0 = VehicleTransform.TransformPosition(FVector(140, -70, 40));
  FVector WheelPosition1 = VehicleTransform.TransformPosition(FVector(140, 70, 40));
  FVector WheelPosition2 = VehicleTransform.TransformPosition(FVector(-140, -70, 40));
  FVector WheelPosition3 = VehicleTransform.TransformPosition(FVector(-140, 70, 40));
  UPrimitiveComponent* PrimitiveComponent = 
      Cast<UPrimitiveComponent>(Vehicle->GetRootComponent());
  if (!PrimitiveComponent)
  {
    UE_LOG(LogCarla, Error, TEXT("ApplyForcesToVehicle Vehicle does not contain UPrimitiveComponent"));
    return;
  }
  if(bDisableVehicleGravity && PrimitiveComponent->IsGravityEnabled())
  {
    PrimitiveComponent->SetEnableGravity(false);
  }
  if(bUseLocalFrame)
  {
    ForceWheel0 = VehicleTransform.TransformVector(ForceWheel0);
    ForceWheel1 = VehicleTransform.TransformVector(ForceWheel1);
    ForceWheel2 = VehicleTransform.TransformVector(ForceWheel2);
    ForceWheel3 = VehicleTransform.TransformVector(ForceWheel3);
  }
  ForceWheel0 = ForceWheel0.GetClampedToMaxSize(MaxForceMagnitude);
  ForceWheel1 = ForceWheel1.GetClampedToMaxSize(MaxForceMagnitude);
  ForceWheel2 = ForceWheel2.GetClampedToMaxSize(MaxForceMagnitude);
  ForceWheel3 = ForceWheel3.GetClampedToMaxSize(MaxForceMagnitude);

  if(bUseImpulse)
  {
    PrimitiveComponent->AddImpulseAtLocation(ForceWheel0, WheelPosition0);
    PrimitiveComponent->AddImpulseAtLocation(ForceWheel1, WheelPosition1);
    PrimitiveComponent->AddImpulseAtLocation(ForceWheel2, WheelPosition2);
    PrimitiveComponent->AddImpulseAtLocation(ForceWheel3, WheelPosition3);
  }
  else
  {
    PrimitiveComponent->AddForceAtLocationLocal(ForceWheel0, FVector(140, -70, 40));
    PrimitiveComponent->AddForceAtLocationLocal(ForceWheel1, FVector(140, 70, 40));
    PrimitiveComponent->AddForceAtLocationLocal(ForceWheel2, FVector(-140, -70, 40));
    PrimitiveComponent->AddForceAtLocationLocal(ForceWheel3, FVector(-140, 70, 40));
  }

  PrimitiveComponent->AddTorqueInRadians(TorqueWheel0);
  PrimitiveComponent->AddTorqueInRadians(TorqueWheel1);
  PrimitiveComponent->AddTorqueInRadians(TorqueWheel2);
  PrimitiveComponent->AddTorqueInRadians(TorqueWheel3);
  if (DrawDebugInfo && bShowForces)
  {
    float LifeTime = 0.3f;
    bool bPersistentLines = false;
    bool bDepthIsForeground = (0 == SDPG_Foreground);
    UWorld * World = GetWorld();
    ULineBatchComponent* LineBatcher = 
        (World ? (bDepthIsForeground ? World->ForegroundLineBatcher : 
        (( bPersistentLines || (LifeTime > 0.f) ) ? World->PersistentLineBatcher : World->LineBatcher)) : nullptr);
    if (!LineBatcher)
    {
      UE_LOG(LogCarla, Error, TEXT("Missing linebatcher"));
    }
    LineBatcher->DrawLine(WheelPosition0 + FVector(0,0,50),
        WheelPosition0 + FVector(0,0,50)+ ForceWheel0.GetSafeNormal()*(5 + ForceMulFactor*10*ForceWheel0.Size()),
        FLinearColor(0.0,1.0,0.0), 0, 3.0, 0.3);
    LineBatcher->DrawLine(WheelPosition1 + FVector(0,0,50),
        WheelPosition1 + FVector(0,0,50)+ ForceWheel1.GetSafeNormal()*(5 + ForceMulFactor*10*ForceWheel1.Size()),
        FLinearColor(0.0,1.0,0.0), 0, 3.0, 0.3);
    LineBatcher->DrawLine(WheelPosition2 + FVector(0,0,50),
        WheelPosition2 + FVector(0,0,50)+ ForceWheel2.GetSafeNormal()*(5 + ForceMulFactor*10*ForceWheel2.Size()),
        FLinearColor(0.0,1.0,0.0), 0, 3.0, 0.3);
    LineBatcher->DrawLine(WheelPosition3 + FVector(0,0,50),
        WheelPosition3 + FVector(0,0,50)+ ForceWheel3.GetSafeNormal()*(5 + ForceMulFactor*10*ForceWheel3.Size()),
        FLinearColor(0.0,1.0,0.0), 0, 3.0, 0.3);
  }
}

void UCustomTerrainPhysicsComponent::ApplyMeanAccelerationToVehicle(
      ACarlaWheeledVehicle *Vehicle,
      FVector ForceWheel0, FVector ForceWheel1, FVector ForceWheel2, FVector ForceWheel3)
{
  TRACE_CPUPROFILER_EVENT_SCOPE(UCustomTerrainPhysicsComponent::ApplyForcesToVehicle);
  FVector MeanAcceleration = (ForceWheel0 + ForceWheel1 + ForceWheel2 + ForceWheel3)/4.f;
  UPrimitiveComponent* PrimitiveComponent = 
      Cast<UPrimitiveComponent>(Vehicle->GetRootComponent());
  if (!PrimitiveComponent)
  {
    UE_LOG(LogCarla, Error, TEXT("ApplyMeanAccelerationToVehicle Vehicle does not contain UPrimitiveComponent"));
    return;
  }
  if(bDisableVehicleGravity && PrimitiveComponent->IsGravityEnabled())
  {
    PrimitiveComponent->SetEnableGravity(false);
  }
  if(bUseLocalFrame)
  {
    FTransform VehicleTransform = Vehicle->GetTransform();
    MeanAcceleration = VehicleTransform.TransformVector(MeanAcceleration);
  }
  PrimitiveComponent->AddForce(MeanAcceleration, FName(""), true);

  if (DrawDebugInfo && bShowForces)
  {
    float LifeTime = 0.3f;
    bool bPersistentLines = false;
    bool bDepthIsForeground = (0 == SDPG_Foreground);
    UWorld * World = GetWorld();
    ULineBatchComponent* LineBatcher = 
        (World ? (bDepthIsForeground ? World->ForegroundLineBatcher : 
        (( bPersistentLines || (LifeTime > 0.f) ) ? World->PersistentLineBatcher : World->LineBatcher)) : nullptr);
    if (!LineBatcher)
    {
      UE_LOG(LogCarla, Error, TEXT("Missing linebatcher"));
    }
    LineBatcher->DrawLine(PrimitiveComponent->GetComponentLocation() + FVector(0,0,200),
        PrimitiveComponent->GetComponentLocation() + FVector(0,0,200)+ MeanAcceleration.GetSafeNormal()*(1 + MeanAcceleration.Size()),
        FLinearColor(0.0,1.0,0.0), 0, 3.0, 0.3);
  }
}

TArray<FVector> UCustomTerrainPhysicsComponent::GetParticlesInRadius(FVector Position, float Radius)
{
  std::vector<FParticle*> Particles = SparseMap.GetParticlesInRadius(UEFrameToSI(Position), Radius*CMToM);
  TArray<FVector> ParticlePositions;
  for(FParticle* Particle : Particles)
  {
    ParticlePositions.Add(SIToUEFrame(Particle->Position.ToFVector()));
  }
  return ParticlePositions;
}

TArray<FVector> UCustomTerrainPhysicsComponent::GetParticlesInTileRadius(FVector Position, float Radius)
{
  std::vector<FParticle*> Particles = SparseMap.GetParticlesInTileRadius(UEFrameToSI(Position), Radius*CMToM);
  TArray<FVector> ParticlePositions;
  for(FParticle* Particle : Particles)
  {
    ParticlePositions.Add(SIToUEFrame(Particle->Position.ToFVector()));
  }
  return ParticlePositions;
}


FVector UCustomTerrainPhysicsComponent::GetTileCenter(FVector Position)
{
  return SIToUEFrame(
      SparseMap.GetTilePosition(
          SparseMap.GetTileId(
              UEFrameToSI(Position))).ToFVector());
}

void UCustomTerrainPhysicsComponent::SetUpParticleArrays(std::vector<FParticle*>& ParticlesIn, 
    TArray<float>& ParticlePosOut, 
    TArray<float>& ParticleVelOut,
    const FTransform &WheelTransform)
{
  ParticlePosOut.Empty();
  ParticleVelOut.Empty();
  ParticlePosOut.Reserve(ParticlesIn.size()*3);
  ParticleVelOut.Reserve(ParticlesIn.size()*3);
  if(bUseLocalFrame)
<<<<<<< HEAD
  {
    const FTransform InverseTransform = WheelTransform.Inverse();
    for(FParticle* Particle : ParticlesIn)
    {
      FVector UEPosition = SIToUEFrame(Particle->Position.ToFVector());
      FVector UELocalPosition = InverseTransform.TransformPosition(UEPosition);
      FVector Position = UEFrameToSI(UELocalPosition);
      ParticlePosOut.Add(static_cast<float>(Position.X));
      ParticlePosOut.Add(static_cast<float>(Position.Y));
      ParticlePosOut.Add(static_cast<float>(Position.Z));
      ParticleVelOut.Add(Particle->Velocity.X);
      ParticleVelOut.Add(Particle->Velocity.Y);
      ParticleVelOut.Add(Particle->Velocity.Z);
    }
  }
  else
  {
=======
  {
    const FTransform InverseTransform = WheelTransform.Inverse();
    for(FParticle* Particle : ParticlesIn)
    {
      FVector UEPosition = SIToUEFrame(Particle->Position.ToFVector());
      FVector UELocalPosition = InverseTransform.TransformPosition(UEPosition);
      FVector Position = UEFrameToSI(UELocalPosition);
      ParticlePosOut.Add(static_cast<float>(Position.X));
      ParticlePosOut.Add(static_cast<float>(Position.Y));
      ParticlePosOut.Add(static_cast<float>(Position.Z));
      ParticleVelOut.Add(Particle->Velocity.X);
      ParticleVelOut.Add(Particle->Velocity.Y);
      ParticleVelOut.Add(Particle->Velocity.Z);
    }
  }
  else
  {
>>>>>>> bb679c53
    for(FParticle* Particle : ParticlesIn)
    {
      ParticlePosOut.Add(static_cast<float>(Particle->Position.X));
      ParticlePosOut.Add(static_cast<float>(Particle->Position.Y));
      ParticlePosOut.Add(static_cast<float>(Particle->Position.Z));
      ParticleVelOut.Add(Particle->Velocity.X);
      ParticleVelOut.Add(Particle->Velocity.Y);
      ParticleVelOut.Add(Particle->Velocity.Z);
    }
  }
}

void UCustomTerrainPhysicsComponent::SetUpWheelArrays(ACarlaWheeledVehicle *Vehicle, int WheelIdx,
      TArray<float>& WheelPos, 
      TArray<float>& WheelOrientation, 
      TArray<float>& WheelLinearVelocity, 
      TArray<float>& WheelAngularVelocity)
{
  FTransform VehicleTransform = Vehicle->GetTransform();
  FVector Position;
  //placeholder
  switch (WheelIdx)
  {
    case 0:
      Position = FVector(140, -70, 40);
      break;
    case 1:
      Position = FVector(140, 70, 40);
      break;
    case 2:
      Position = FVector(-140, -70, 40);
      break;
    case 3:
    default:
      Position = FVector(-140, 70, 40);
      break;
  }
  FVector PhysAngularVelocity = Vehicle->GetMesh()->GetPhysicsAngularVelocityInRadians();
  UE_LOG(LogCarla, Log, TEXT("AngVel: %s"), *PhysAngularVelocity.ToString());
  if (bUseLocalFrame)
  {
    FTransform InverseTransform = VehicleTransform.Inverse();
    Position = FVector(0,0,0);
    FVector Velocity = UEFrameToSI(
        InverseTransform.TransformVector(Vehicle->GetVelocity()));
    WheelPos = {Position.X, Position.Y, Position.Z};
    // convert to SI
    WheelOrientation = {1.f, 0.f, 0.f, 0.f};
    WheelLinearVelocity = {Velocity.X, Velocity.Y, Velocity.Z};
    FVector LocalAngularVelocity = InverseTransform.TransformVector(PhysAngularVelocity);
    UE_LOG(LogCarla, Log, TEXT("Local Total AngVel: %s"), *LocalAngularVelocity.ToString());
    float ForwardSpeed = Velocity.X;
    float AngularSpeed = (ForwardSpeed/(CMToM*TireRadius));
    WheelAngularVelocity = {
        LocalAngularVelocity.X, 
        AngularSpeed + LocalAngularVelocity.Y, 
        -LocalAngularVelocity.Z};
  }
  else
  {
    Position = VehicleTransform.TransformPosition(Position);
    if(LargeMapManager)
    {
      Position = LargeMapManager->LocalToGlobalLocation(Position);
    }
    Position = UEFrameToSI(Position);
    float ForwardSpeed = FVector::DotProduct(
        Vehicle->GetVelocity(),VehicleTransform.GetRotation().GetForwardVector());
    FVector Velocity = UEFrameToSI(Vehicle->GetVelocity());
    WheelPos = {Position.X, Position.Y, Position.Z};
    FQuat Quat = VehicleTransform.GetRotation();
    UE_LOG(LogCarla, Log, TEXT("Quat: %s"), *Quat.ToString());
    // convert to SI
    WheelOrientation = {Quat.W,Quat.X,-Quat.Y,Quat.Z};
    WheelLinearVelocity = {Velocity.X, Velocity.Y, Velocity.Z};
    float AngularSpeed = (ForwardSpeed)/(TireRadius);
    FVector GlobalAngulaSpeed = VehicleTransform.TransformVector(FVector(0, AngularSpeed, 0));
    PhysAngularVelocity = PhysAngularVelocity + GlobalAngulaSpeed;
    WheelAngularVelocity = {
        PhysAngularVelocity.X, 
        PhysAngularVelocity.Y, 
        -PhysAngularVelocity.Z};
    UE_LOG(LogCarla, Log, TEXT("Total AngVel: %s"), *PhysAngularVelocity.ToString());
  }
}

void UCustomTerrainPhysicsComponent::AddForces(
    const TArray<FForceAtLocation> &Forces)
{
  for (const FForceAtLocation& Force : Forces)
  {
    ForcesToApply.Add(Force);
  }
}

void UCustomTerrainPhysicsComponent::ApplyForces()
{
  for (const FForceAtLocation& Force : ForcesToApply)
  {
    RootComponent->AddForceAtLocationLocal(Force.Force, Force.Location);
  }
  ForcesToApply.Empty();
}

void UCustomTerrainPhysicsComponent::UpdateMaps(
    FVector Position, float RadiusX, float RadiusY, float CacheRadiusX, float CacheRadiusY)
{
  SparseMap.UpdateMaps(UEFrameToSI(Position), UEFrameToSI(RadiusX), UEFrameToSI(RadiusY), 
      UEFrameToSI(CacheRadiusX), UEFrameToSI(CacheRadiusY));
}

FTilesWorker::FTilesWorker(UCustomTerrainPhysicsComponent* TerrainComp, FVector NewPosition, float NewRadiusX, float NewRadiusY )
{
  CustomTerrainComp = TerrainComp;
  Position = NewPosition;
  RadiusX = NewRadiusX;
  RadiusY = NewRadiusY;
}

FTilesWorker::~FTilesWorker()
{
  CustomTerrainComp = nullptr;
}


uint32 FTilesWorker::Run(){

  FDateTime CacheCurrentTime = FDateTime::Now();
  FDateTime LoadTilesCurrentTime = FDateTime::Now();
  FDateTime UnloadTilesCurrentTime = FDateTime::Now();

  while(bShouldContinue){
    FVector LastPosition = CustomTerrainComp->LastUpdatedPosition;
    if(Position != LastPosition)
    {
      Position = LastPosition;
      CustomTerrainComp->UpdateMaps(CustomTerrainComp->LastUpdatedPosition,
          CustomTerrainComp->TileRadius.X, CustomTerrainComp->TileRadius.Y,
          CustomTerrainComp->CacheRadius.X, CustomTerrainComp->CacheRadius.Y);
    }
    if(!bShouldContinue)
    {
      break;
    }
  }

  return 0;
}<|MERGE_RESOLUTION|>--- conflicted
+++ resolved
@@ -1865,17 +1865,10 @@
   FTransform WheelTransform1 = VehicleTransform;
   FTransform WheelTransform2 = VehicleTransform;
   FTransform WheelTransform3 = VehicleTransform;
-<<<<<<< HEAD
-  FVector WheelPosition0 = VehicleTransform.TransformPosition(FVector(140, -70, 40));;
-  FVector WheelPosition1 = VehicleTransform.TransformPosition(FVector(140, 70, 40));;
-  FVector WheelPosition2 = VehicleTransform.TransformPosition(FVector(-140, -70, 40));;
-  FVector WheelPosition3 = VehicleTransform.TransformPosition(FVector(-140, 70, 40));;
-=======
   FVector WheelPosition0 = VehicleTransform.TransformPosition(FVector(140, -70, 40));
   FVector WheelPosition1 = VehicleTransform.TransformPosition(FVector(140, 70, 40));
   FVector WheelPosition2 = VehicleTransform.TransformPosition(FVector(-140, -70, 40));
   FVector WheelPosition3 = VehicleTransform.TransformPosition(FVector(-140, 70, 40));
->>>>>>> bb679c53
   WheelTransform0.SetLocation(WheelPosition0);
   WheelTransform1.SetLocation(WheelPosition1);
   WheelTransform2.SetLocation(WheelPosition2);
@@ -2519,7 +2512,6 @@
   ParticlePosOut.Reserve(ParticlesIn.size()*3);
   ParticleVelOut.Reserve(ParticlesIn.size()*3);
   if(bUseLocalFrame)
-<<<<<<< HEAD
   {
     const FTransform InverseTransform = WheelTransform.Inverse();
     for(FParticle* Particle : ParticlesIn)
@@ -2537,25 +2529,6 @@
   }
   else
   {
-=======
-  {
-    const FTransform InverseTransform = WheelTransform.Inverse();
-    for(FParticle* Particle : ParticlesIn)
-    {
-      FVector UEPosition = SIToUEFrame(Particle->Position.ToFVector());
-      FVector UELocalPosition = InverseTransform.TransformPosition(UEPosition);
-      FVector Position = UEFrameToSI(UELocalPosition);
-      ParticlePosOut.Add(static_cast<float>(Position.X));
-      ParticlePosOut.Add(static_cast<float>(Position.Y));
-      ParticlePosOut.Add(static_cast<float>(Position.Z));
-      ParticleVelOut.Add(Particle->Velocity.X);
-      ParticleVelOut.Add(Particle->Velocity.Y);
-      ParticleVelOut.Add(Particle->Velocity.Z);
-    }
-  }
-  else
-  {
->>>>>>> bb679c53
     for(FParticle* Particle : ParticlesIn)
     {
       ParticlePosOut.Add(static_cast<float>(Particle->Position.X));
