--- conflicted
+++ resolved
@@ -221,14 +221,6 @@
     }
 
     //UE_LOG(LogCarla, Log, TEXT("Building local heightMap of %d pixels"), PartialHeightMapSize);
-<<<<<<< HEAD
-    for(float& Height : ParticlesHeightMap)
-    {
-      Height = 0;
-    }
-=======
-
->>>>>>> f6348a2d
   }
   ParticlesHeightMap.resize( PartialHeightMapSize*PartialHeightMapSize );
   for(float& Height : ParticlesHeightMap)
@@ -947,151 +939,6 @@
 
 }
 
-<<<<<<< HEAD
-void FSparseHighDetailMap::LoadTilesAtPositionFromCache(FDVector Position, float RadiusX , float RadiusY )
-{
-  // Translate UE4 Position to our coords
-  TRACE_CPUPROFILER_EVENT_SCOPE(FSparseHighDetailMap::LoadTilesAtPosition);
-
-  // double MinX = std::min( std::max( Position.X - RadiusX, 0.0) , Extension.X - 1.0);
-  // double MinY = std::min( std::max( Position.Y - RadiusY, 0.0) , -Extension.Y + 1.0);
-  // double MaxX = std::min( std::max( Position.X + RadiusX, 0.0) , Extension.X - 1.0);
-  // double MaxY = std::min( std::max( Position.Y + RadiusY, 0.0) , -Extension.Y + 1.0);
-  double MinX = Position.X - RadiusX;
-  double MinY = Position.Y - RadiusY;
-  double MaxX = Position.X + RadiusX;
-  double MaxY = Position.Y + RadiusY;
-
-  FIntVector MinVector = GetVectorTileId(FDVector(MinX, MinY, 0));
-  FIntVector MaxVector = GetVectorTileId(FDVector(MaxX, MaxY, 0));
-
-  FIntVector CacheMinVector = GetVectorTileId(FDVector(MinX - CacheExtraRadius, MinY - CacheExtraRadius, 0));
-  FIntVector CacheMaxVector = GetVectorTileId(FDVector(MaxX + CacheExtraRadius, MaxY + CacheExtraRadius, 0));
-
-  if( bDebugLoadingTiles ){
-    static FDateTime CurrentTime = FDateTime::Now();
-    if( ( FDateTime::Now() - CurrentTime).GetTotalSeconds() > 20.0f )
-    {
-      UE_LOG(LogCarla, Error, TEXT("FSparseHighDetailMap::LoadTilesAtPositionFromCache Position X: %f, Y %f"), Position.X, Position.Y);
-      UE_LOG(LogCarla, Error, TEXT("FSparseHighDetailMap::LoadTilesAtPositionFromCache Loading Tiles Between X: %d %d Y: %d %d "), MinVector.X, MaxVector.X, MinVector.Y, MaxVector.Y );
-      UE_LOG(LogCarla, Error, TEXT("FSparseHighDetailMap::LoadTilesAtPositionFromCache Cache Tiles Between X: %d %d Y: %d %d "), CacheMinVector.X, CacheMaxVector.X, CacheMinVector.Y, CacheMaxVector.Y );
-      //UE_LOG(LogCarla, Log, TEXT("FSparseHighDetailMap::LoadTilesAtPositionFromCache Extension X: %f, Y %f"), Extension.X, Extension.Y);
-      //UE_LOG(LogCarla, Log, TEXT("FSparseHighDetailMap::LoadTilesAtPositionFromCache Before MapSize : %d"), Map.size() );
-      CurrentTime = FDateTime::Now();
-    }
-  }
-
-  {
-    TRACE_CPUPROFILER_EVENT_SCOPE(FSparseHighDetailMap::LoadTilesAtPosition::Process);
-    for(int32_t CacheX = CacheMinVector.X; CacheX < CacheMaxVector.X; CacheX++ )
-    {
-      for(int32_t CacheY = CacheMinVector.Y; CacheY < CacheMaxVector.Y; CacheY++ )
-      {
-        uint64_t CurrentTileID = GetTileId(CacheX, CacheY);
-        if( Map.find(CurrentTileID) == Map.end() )
-        {
-          if ( MinVector.X <= CacheX  && CacheX <= MaxVector.X && MinVector.Y <= CacheY  && CacheY <= MaxVector.Y )
-          {
-            FDenseTile NewTile;
-            TRACE_CPUPROFILER_EVENT_SCOPE(FSparseHighDetailMap::LoadTilesAtPosition::Insert);
-            // FScopeLock ScopeLock(&Lock_Map);
-            // FScopeLock ScopeCacheLock(&Lock_CacheMap);
-            {
-              TRACE_CPUPROFILER_EVENT_SCOPE(FSparseHighDetailMap::LoadTilesAtPosition::Insert::Emplace);
-              Map.emplace(CurrentTileID, std::move( CacheMap[CurrentTileID] ) ); 
-            }
-            {
-              TRACE_CPUPROFILER_EVENT_SCOPE(FSparseHighDetailMap::LoadTilesAtPosition::Insert::Erase);
-              CacheMap.erase(CurrentTileID);
-            }
-          }
-        }
-      }
-    }    
-  }
-}
-
-void FSparseHighDetailMap::ReloadCache(FDVector Position, float RadiusX , float RadiusY )
-{
-  // Translate UE4 Position to our coords
-  TRACE_CPUPROFILER_EVENT_SCOPE(FSparseHighDetailMap::ReloadCache);
-  std::unordered_set<uint64_t> KeysToRemove;
-  std::unordered_set<uint64_t> KeysToLoad;
-
-  double MinX = std::min( std::max( Position.X - RadiusX, 0.0) , Extension.X - 1.0);
-  double MinY = std::min( std::max( Position.Y - RadiusY, 0.0) , -Extension.Y + 1.0);
-  double MaxX = std::min( std::max( Position.X + RadiusX, 0.0) , Extension.X - 1.0);
-  double MaxY = std::min( std::max( Position.Y + RadiusY, 0.0) , -Extension.Y + 1.0);
-
-  FIntVector MinVector = GetVectorTileId(FDVector(MinX, MinY, 0));
-  FIntVector MaxVector = GetVectorTileId(FDVector(MaxX, MaxY, 0));
-
-  FIntVector CacheMinVector = GetVectorTileId(FDVector(MinX - RadiusX * 2, MinY - RadiusY * 2, 0));
-  FIntVector CacheMaxVector = GetVectorTileId(FDVector(MaxX + RadiusX * 2, MaxY + RadiusY * 2, 0));
-
-  UE_LOG(LogCarla, Log, TEXT("FSparseHighDetailMap::ReloadCache Position X: %f, Y %f"), Position.X, Position.Y);
-  //UE_LOG(LogCarla, Log, TEXT("FSparseHighDetailMap::ReloadCache Extension X: %f, Y %f"), Extension.X, Extension.Y);
-  UE_LOG(LogCarla, Log, TEXT("FSparseHighDetailMap::ReloadCache Loading Tiles Between X: %d %d Y: %d %d "), MinVector.X, MaxVector.X, MinVector.Y, MaxVector.Y );
-
-  {
-    TRACE_CPUPROFILER_EVENT_SCOPE(FSparseHighDetailMap::ReloadCache::Process);
-    for(int32_t CacheX = CacheMinVector.X; CacheX < CacheMaxVector.X; CacheX++ )
-    {
-      for(int32_t CacheY = CacheMinVector.Y; CacheY < CacheMaxVector.Y; CacheY++ )
-      {
-          uint64_t CurrentTileID = GetTileId(CacheX, CacheY);
-          if( Map.find(CurrentTileID) != Map.end() )
-          {
-            if ( MinVector.X <= CacheX  && CacheX <= MaxVector.X && MinVector.Y <= CacheY  && CacheY <= MaxVector.Y )
-            {
-              
-            }else{
-              KeysToRemove.insert( CurrentTileID );
-            }
-          }else{
-            if ( MinVector.X <= CacheX  && CacheX <= MaxVector.X && MinVector.Y <= CacheY  && CacheY <= MaxVector.Y )
-            {
-              TRACE_CPUPROFILER_EVENT_SCOPE(FSparseHighDetailMap::ReloadCache::Insert);
-              FScopeLock ScopeCacheLock(&Lock_CacheMap);
-              KeysToLoad.insert(CurrentTileID);
-              CacheMap.emplace(CurrentTileID, FDenseTile() ); 
-            }
-          }
-      }
-    }    
-  }
-
-  {
-    TRACE_CPUPROFILER_EVENT_SCOPE(FSparseHighDetailMap::ReloadCache::Load);
-    std::vector<uint64_t> KeysToBeLoaded;
-    KeysToBeLoaded.insert(KeysToBeLoaded.end(), KeysToLoad.begin(), KeysToLoad.end());
-
-    ParallelFor(KeysToBeLoaded.size(), [&](int32 Idx)
-    {
-      TRACE_CPUPROFILER_EVENT_SCOPE(FSparseHighDetailMap::ReloadCache::LoadOne);
-      InitializeRegionInCache(KeysToBeLoaded[Idx]);
-    });
-  }
-
-  {
-    FScopeLock ScopeLock(&Lock_CacheMap);
-    TRACE_CPUPROFILER_EVENT_SCOPE(FSparseHighDetailMap::ReloadCache::Save);
-    for(auto it : KeysToRemove) 
-    {
-      //UE_LOG(LogCarla, Log, TEXT("Offlloading tile id %llu, (%f, %f)  (%f, %f)"), it, MinX, MinY, MaxX, MaxY);
-      std::string FileToSavePath = std::string(TCHAR_TO_UTF8(*( SavePath + CacheMap[it].TilePosition.ToString() + ".tile")));
-      std::ofstream OutputStream(FileToSavePath.c_str());
-      WriteFVector(OutputStream, CacheMap[it].TilePosition.ToFVector());
-      WriteStdVector<FParticle> (OutputStream, CacheMap[it].Particles);
-      WriteStdVector<float> (OutputStream, CacheMap[it].ParticlesHeightMap);
-      OutputStream.close();
-      CacheMap.erase(it);
-    }   
-  }
-}
-
-=======
->>>>>>> f6348a2d
 void FSparseHighDetailMap::Update(FVector Position, float RadiusX, float RadiusY)
 {
   FVector PositionTranslated;
@@ -1126,25 +973,6 @@
             ConditionToStopWaiting = Map.find(CurrentTileID) == Map.end();
           }
           
-<<<<<<< HEAD
-          if(ConditionToStopWaiting) {
-            bDebugLoadingTiles = true; 
-            std::this_thread::sleep_for(std::chrono::milliseconds(1));
-            static FDateTime CurrentTime = FDateTime::Now();
-            if( ( FDateTime::Now() - CurrentTime).GetTotalSeconds() > 5.0f )
-            {
-              UE_LOG(LogCarla, Log, TEXT("FSparseHighDetailMap::Update PositionToUpdate X: %f, Y %f"), PositionToUpdate.X, PositionToUpdate.Y);
-              UE_LOG(LogCarla, Warning, TEXT("FSparseHighDetailMap::Update Waiting Tiles Between X: %d %d Y: %d %d "), MinVector.X, MaxVector.X, MinVector.Y, MaxVector.Y );
-              /*
-              UE_LOG(LogCarla, Log, TEXT("FSparseHighDetailMap::Update Position X: %f, Y %f"), Position.X, Position.Y);
-              UE_LOG(LogCarla, Log, TEXT("FSparseHighDetailMap::Update PositionTranslated X: %f, Y %f"), PositionTranslated.X, PositionTranslated.Y);
-              UE_LOG(LogCarla, Log, TEXT("FSparseHighDetailMap::Update Extension X: %f, Y %f"), Extension.X, Extension.Y);
-              */
-                CurrentTime = FDateTime::Now();
-            }
-          }
-=======
->>>>>>> f6348a2d
         }
       }
     }
@@ -1229,14 +1057,8 @@
   std::vector<uint64_t> LoadedTiles = 
       SparseMap.GetLoadedTilesInRange(TextureCenterPosition, UEFrameToSI(TileRadius.X) );
   FDVector TextureOrigin = TextureCenterPosition - FDVector(TextureRadius, TextureRadius, 0);
-<<<<<<< HEAD
-  if (TextureToUpdate->GetSizeX() == 0) return;
-  float GlobalTexelSize = std::round( ( (2.0f * TextureRadius) / TextureToUpdate->GetSizeX() ) * 10000.0f) / 10000.0f;
-  int32_t PartialHeightMapSize = std::round( SparseMap.GetTileSize() * TextureToUpdate->GetSizeX() / (2*TextureRadius) );
-=======
   float GlobalTexelSize = (2.0f * TextureRadius) / TextureSizeX;
   int32_t PartialHeightMapSize = std::floor( SparseMap.GetTileSize() * TextureSizeX / (2*TextureRadius) );
->>>>>>> f6348a2d
   
   float LocalTexelSize = SparseMap.GetTileSize() / PartialHeightMapSize;
   LocalTexelSize = std::floor( LocalTexelSize * 1000.0f ) / 1000.0f;
@@ -1255,19 +1077,11 @@
       for (int32_t Local_X = 0; Local_X < PartialHeightMapSize; ++Local_X)
       {
         int32_t LocalIndex = Local_Y * PartialHeightMapSize + Local_X;
-<<<<<<< HEAD
-        float Height = CurrentTile.ParticlesHeightMap[LocalIndex];
-        FDVector LocalTexelPosition = 
-            TilePosition + FDVector(Local_X*LocalTexelSize, Local_Y*LocalTexelSize, 0);
-        int32_t Coord_X = std::round( (LocalTexelPosition.X - TextureOrigin.X ) / GlobalTexelSize );
-        int32_t Coord_Y = std::round( (LocalTexelPosition.Y - TextureOrigin.Y ) / GlobalTexelSize );
-=======
         float Height = *(CurrentTile.ParticlesZOrdered[LocalIndex].begin());
         FDVector LocalTexelPosition = 
             TilePosition + FDVector(Local_X*LocalTexelSize, Local_Y*LocalTexelSize, 0);
         int32_t Coord_X = std::floor( (LocalTexelPosition.X - TextureOrigin.X ) / GlobalTexelSize );
         int32_t Coord_Y = std::floor( (LocalTexelPosition.Y - TextureOrigin.Y ) / GlobalTexelSize );
->>>>>>> f6348a2d
         
         if ( Coord_X >= 0 && Coord_X < TextureSizeX &&
             Coord_Y >= 0 && Coord_Y < TextureToUpdate->GetSizeY() )
